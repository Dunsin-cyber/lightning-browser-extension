<p align="center">
  <picture>
    <source srcset="/doc/logo-white.svg" media="(prefers-color-scheme: dark)" width="300">
    <img alt="Alby Logo" src="/doc/logo-black.svg" width="300">
  </picture>
</p>

<h1 align="center">⚡ Alby - Lightning Browser Extension</h1>
<p align="center">
  <strong>Seamlessly bring Bitcoin's Lightning Network to your browser.</strong>
</p>

The Alby browser extension seamlessly integrates the Bitcoin Lightning Network into websites, enabling both payments and authentication flows.

Designed to be a lightweight and efficient web extension, Alby allows browsers to interact with the Lightning Network programmatically. It focuses on web payments rather than advanced node management, ensuring a simple and intuitive user experience.

Alby implements the WebLN standard, providing a universal interface for websites to:

- Connect to Lightning Network nodes
- Request payments, invoices, signatures, and logins
- Enable a smooth and frictionless web payment experience
- The extension supports both custodial and non-custodial setups, making it flexible for different use cases

## 🌟 Key Features

- **Custom Budgets & Allowances** - Enable auto-payments and payment streams.
- **Multiple Accounts** - Supports different Lightning node backends (e.g., LND, CLN, custodial options).
- **Full WebLN Support** - Send & receive payments, generate invoices, signMessage, verifyMessage, dynamic makeInvoice and more.
- **LNURL Support** - Seamless [LNURL-pay](https://github.com/lnurl/luds/blob/luds/06.md), [LNURL-auth](https://github.com/lnurl/luds/blob/luds/04.md), and [LNURL-withdraw](https://github.com/lnurl/luds/blob/luds/03.md) integrations.
- **Keysend Payments** - Send payments without an invoice.
- **Payment History & Metadata** - Track transactions with additional website metadata.

## 🐝 About Alby

Alby is open-source, our goal is to create the best online experience to consume and reward content and services online.

## 🌎 Browser Support

<<<<<<< HEAD
- [Discord](https://discord.gg/4DQu2pa72D)  
- [Telegram](https://t.me/getAlby)
- [Community calls](https://cal.com/getalby/communitycall): bi-weekly on Thursday at 15:00 UTC

## Browser Support
=======
Extension supports
>>>>>>> 51850ca2

✅ **[All Chromium-based browsers](<https://en.wikipedia.org/wiki/Chromium_(web_browser)#Browsers_based_on_Chromium>)** (Chrome, Edge, Opera, Brave, etc.)  
✅ **Firefox**  
🚀 **More browsers coming soon...**

<<<<<<< HEAD
- All [Chromium based browsers](<https://en.wikipedia.org/wiki/Chromium_(web_browser)#Browsers_based_on_Chromium>) - Chrome, Edge, Opera, Brave etc.
- Firefox desktop and mobile
- more coming soon...
=======
## 🛠 Installation
>>>>>>> 51850ca2

### Official Release

Add Alby to your browser

- [Add to Chrome, Opera, Brave, and all Chromium based browsers](https://chrome.google.com/webstore/detail/alby/iokeahhehimjnekafflcihljlcjccdbe)
- [Add to Firefox](https://addons.mozilla.org/en-US/firefox/addon/alby/)

### Nightly Builds (Latest Development Version)

- [Firefox Nightly](https://nightly.link/getAlby/lightning-browser-extension/workflows/build/master/firefox.xpi.zip) - best to install it as a temporary add-on as discussed in the "[Load extension into browser](/doc/SETUP.md#-load-extension-into-browser)" section
- [Chrome Nightly](https://nightly.link/getAlby/lightning-browser-extension/workflows/build/master/chrome.zip)
  - for Chrome: go to `chrome://extensions/`, enable "Developer mode" (top right), and drag & drop the file in the browser
  - for Edge: go to `edge://extensions/`, enable "Developer mode" (left column), and load the unpacked file in the browser

> ⚠️ _Note: Updating may require reconfiguring your wallet._

## 🏛️ Architecture

![architecture](/doc/ln-browser-architecture.png)

### 🛠 Development

We welcome and appreciate new contributions! 🎉 To get started, [Refer to SETUP.md for info regarding how to set up Alby](./doc/SETUP.md)

#### 👨‍💻 Developer

- Check out the issues that have specifically been [marked as being friendly to new contributors](https://github.com/getAlby/lightning-browser-extension/issues?q=is%3Aopen+is%3Aissue+label%3A%22good+first+issue%22)
- You can also review open PRs
- [Contribution guide for new developers](./doc/CONTRIBUTION.md)

#### 🎨 Designer

- Have a look at our [Open source Design guide](https://github.com/getAlby/lightning-browser-extension/wiki/Open-source-Design)
- Check out the issues that have specifically been [marked with "design"](https://github.com/getAlby/lightning-browser-extension/issues?q=is%3Aopen+is%3Aissue+label%3A%22design%22)
- You can find and copy the current version of the extension in this Figma file: [Alby Extension Master Design](https://www.figma.com/file/O49NS4o3IjWwmHvFLncTy6/Alby-Extension-Master-Design?node-id=0%3A1&t=rd4dQkDtwZ4Nuuqo-1)

#### 🌍 Anyone

- Have a look at this Readme. Can it be improved? Do you see typos? You can open a PR or reach out to us in [our community chat](https://bitcoindesign.slack.com/archives/C02591ADXM2).
- You can help with [translations](./doc/CONTRIBUTION.md#translations)
- [Code of Conduct](./doc/CODE_OF_CONDUCT.md)

## 🤝 Native Companions

Alby supports native connectors to native applications on the host computer. For this, the extension passes each call to a native application (using [native messaging](https://developer.mozilla.org/en-US/docs/Mozilla/Add-ons/WebExtensions/Native_messaging)).
This allows Alby also to connect to nodes behind Tor (through this native "proxy" application).

Currently, there is one native companion app available to connect to Tor nodes: [https://github.com/getAlby/alby-companion-rs](https://github.com/getAlby/alby-companion-rs)

## 💬 Join the conversation

- [Discord](https://discord.gg/K7aQ5PErht) via [bitcoin.design](https://bitcoin.design/): Find us in the #alby channel
- [Telegram](https://t.me/getAlby)
- [Community calls](https://meet.fulmo.org/AlbyCommunityCall): bi-weekly on Thursday at [15:00 UTC](https://everytimezone.com/?t=642e0b80,ec4)

## ❔ FAQs

#### Why not use Joule?

Joule is a full interface to manage a LND node. It only supports one LND account.
Our goal is NOT to write a full UI for a Lightning Network node with all the channel management features, but instead to only focus on what is necessary for the web (for payment and authentication flows). We believe there are already way better management UIs.
Also, we focus on supporting multiple different node backends (non-custodial and custodial).

#### What is WebLN?

WebLN is a library and set of specifications for lightning apps and client providers to facilitate communication between apps and users' lightning nodes in a secure way. It provides a programmatic, permissioned interface for letting applications ask users to send payments, generate invoices to receive payments, and much more. [This documentation](https://webln.guide/) covers how to use WebLN in your Lightning-driven applications.

#### Is there a bounty program and can I contribute?

Yes. Thanks to generous donors, Alby is able to offer several bounties. You can find them on our [Wiki page](https://github.com/getAlby/lightning-browser-extension/wiki/Bounties). If you want to support Alby's bounty program, please donate [here](https://getalby.com/bounties). We greatly appreciate your contribution! 🙏

## ⚡️ Donations

Want to support the work on Alby?

Support the Alby team ⚡️hello@getalby.com
You can also contribute to our [bounty program](https://guides.getalby.com/developer-guide/bounties/alby-browser-extension-bounties): ⚡️bounties@getalby.com

## 🎉 Thanks

Based on the web extension starter kit: [/abhijithvijayan/web-extension-starter](https://github.com/abhijithvijayan/web-extension-starter)
heavily inspired by the super-amazing work of the [Joule extension](https://lightningjoule.com/)

## ⚖️ License

[MIT](./LICENSE)<|MERGE_RESOLUTION|>--- conflicted
+++ resolved
@@ -36,27 +36,17 @@
 
 ## 🌎 Browser Support
 
-<<<<<<< HEAD
-- [Discord](https://discord.gg/4DQu2pa72D)  
-- [Telegram](https://t.me/getAlby)
-- [Community calls](https://cal.com/getalby/communitycall): bi-weekly on Thursday at 15:00 UTC
-
-## Browser Support
-=======
 Extension supports
->>>>>>> 51850ca2
 
 ✅ **[All Chromium-based browsers](<https://en.wikipedia.org/wiki/Chromium_(web_browser)#Browsers_based_on_Chromium>)** (Chrome, Edge, Opera, Brave, etc.)  
-✅ **Firefox**  
+✅ **Firefox desktop and mobile**  
 🚀 **More browsers coming soon...**
 
-<<<<<<< HEAD
+## 🛠 Installation
+
 - All [Chromium based browsers](<https://en.wikipedia.org/wiki/Chromium_(web_browser)#Browsers_based_on_Chromium>) - Chrome, Edge, Opera, Brave etc.
 - Firefox desktop and mobile
 - more coming soon...
-=======
-## 🛠 Installation
->>>>>>> 51850ca2
 
 ### Official Release
 
@@ -109,9 +99,9 @@
 
 ## 💬 Join the conversation
 
-- [Discord](https://discord.gg/K7aQ5PErht) via [bitcoin.design](https://bitcoin.design/): Find us in the #alby channel
+- [Discord](https://discord.gg/4DQu2pa72D)
 - [Telegram](https://t.me/getAlby)
-- [Community calls](https://meet.fulmo.org/AlbyCommunityCall): bi-weekly on Thursday at [15:00 UTC](https://everytimezone.com/?t=642e0b80,ec4)
+- [Community calls](https://cal.com/getalby/communitycall): bi-weekly on Thursday at 15:00 UTC
 
 ## ❔ FAQs
 
