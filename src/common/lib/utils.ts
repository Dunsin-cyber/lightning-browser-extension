--- conflicted
+++ resolved
@@ -3,43 +3,6 @@
 import type { Invoice, OriginData, OriginDataInternal } from "~/types";
 
 const utils = {
-<<<<<<< HEAD
-  call: <T = Record<string, unknown>>(
-    action: string,
-    args?: Record<string, unknown>,
-    overwrites?: Record<string, unknown>
-  ) => {
-    return browser.runtime
-      .sendMessage({
-        application: "LBE",
-        prompt: true,
-        action: action,
-        args: args,
-        origin: { internal: true },
-        ...overwrites,
-      })
-      .then((response: { data: T; error?: string }) => {
-        if (response.error) {
-          throw new Error(response.error);
-        }
-
-        return response.data;
-      });
-  },
-  notify: (options: { title: string; message: string }) => {
-    const settings = state.getState().settings;
-    if (!settings.browserNotifications) return;
-
-    const notification: browser.Notifications.CreateNotificationOptions = {
-      type: "basic",
-      iconUrl: "../assets/icons/alby_icon_yellow_48x48.png", // it's looking relative from the "js" folder
-      ...options,
-    };
-
-    return browser.notifications.create(notification);
-  },
-=======
->>>>>>> b9850202
   base64ToHex: (str: string) => {
     const hex = [];
     for (
