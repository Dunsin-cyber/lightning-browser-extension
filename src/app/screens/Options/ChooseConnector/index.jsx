import { Routes, Route } from "react-router-dom";

import LinkButton from "../../../components/LinkButton";

import ConnectLnd from "../../Onboard/ConnectLnd";
import ConnectLndHub from "../../Onboard/ConnectLndHub";
import ConnectLnbits from "../../Onboard/ConnectLnbits";
import NewWallet from "../../Onboard/NewWallet";

import lnbits from "/static/assets/icons/lnbits.png";
import lndhub from "/static/assets/icons/lndhub.png";
import lnd from "/static/assets/icons/lnd.png";
import alby from "/static/assets/icons/alby.png";

export default function ChooseConnector() {
  const connectors = [
    {
      to: "lnd",
      title: "LND",
      description: "Connect to your LND node",
      logo: lnd,
    },
    {
      to: "lnd-hub",
      title: "LNDHub (Bluewallet)",
      description: "Connect to your Bluewallet mobile wallet",
      logo: lndhub,
    },
    {
      to: "lnbits",
      title: "LNbits",
      description: "Connect to your LNbits account",
      logo: lnbits,
    },
    {
      to: "create-wallet",
      title: "Create a new wallet",
      description: "We create and manage a lightning wallet for you",
      logo: alby,
    },
  ];

  return (
    <Routes>
      <Route
        path="/"
        element={
          <div className="relative mt-7 lg:grid  lg:gap-8 items-center text-center">
            <div className="relative">
<<<<<<< HEAD
              <h1 className="text-3xl font-bold dark:text-white">
=======
              <h1 className="text-2xl font-bold mb-7">
>>>>>>> ee945bea
                Add a new lightning account
              </h1>

              <div className="grid grid-cols-4 gap-4">
                {connectors.map(({ to, title, description, logo }) => (
                  <LinkButton
                    key={to}
                    to={to}
                    title={title}
                    description={description}
                    logo={logo}
                  />
                ))}
              </div>
            </div>
          </div>
        }
      />
      <Route path="lnd" element={<ConnectLnd />} />
      <Route path="lnd-hub" element={<ConnectLndHub />} />
      <Route path="lnbits" element={<ConnectLnbits />} />
      <Route path="create-wallet" element={<NewWallet />} />
    </Routes>
  );
}<|MERGE_RESOLUTION|>--- conflicted
+++ resolved
@@ -47,11 +47,7 @@
         element={
           <div className="relative mt-7 lg:grid  lg:gap-8 items-center text-center">
             <div className="relative">
-<<<<<<< HEAD
-              <h1 className="text-3xl font-bold dark:text-white">
-=======
-              <h1 className="text-2xl font-bold mb-7">
->>>>>>> ee945bea
+              <h1 className="text-2xl font-bold mb-7 dark:text-white">
                 Add a new lightning account
               </h1>
 
