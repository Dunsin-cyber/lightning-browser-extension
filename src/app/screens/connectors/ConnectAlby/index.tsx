import { useState } from "react";
import { useTranslation } from "react-i18next";
import { useNavigate } from "react-router-dom";
import { toast } from "react-toastify";
import Button from "~/app/components/Button";
import api from "~/common/lib/api";
import msg from "~/common/lib/msg";

export default function ConnectAlby() {
  const [loading, setLoading] = useState(false);
  const navigate = useNavigate();
  const { t: tCommon } = useTranslation("common");
  const { t } = useTranslation("translation", {
    keyPrefix: "choose_path.alby",
  });
  async function connectAlby() {
    setLoading(true);
    const name = "Alby";
    const initialAccount = {
      name,
      config: {},
      connector: "alby" as const,
    };

    try {
      const validation = await api.validateAccount(initialAccount);
      if (validation.valid) {
        if (!validation.oAuthToken) {
          throw new Error("No oAuthToken returned");
        }

        const account = {
          ...initialAccount,
<<<<<<< HEAD
          name:
            accountInfo.email || accountInfo.lightning_address || "getalby.com",
          avatarUrl: accountInfo.avatar,
=======
>>>>>>> 79401154
          config: {
            ...initialAccount.config,
            oAuthToken: validation.oAuthToken,
          },
        };

        const addResult = await msg.request("addAccount", account);
        if (addResult.accountId) {
          await msg.request("selectAccount", {
            id: addResult.accountId,
          });
          navigate("/test-connection");
        } else {
          console.error("Failed to add account", addResult);
          throw new Error(addResult.error as string);
        }
      } else {
        console.error("Failed to validate account", validation);
        throw new Error(validation.error as string);
      }
    } catch (e) {
      console.error(e);
      if (e instanceof Error) {
        toast.error(`${tCommon("errors.connection_failed")} (${e.message})`);
      }
    } finally {
      setLoading(false);
    }
  }

  return (
    <Button
      type="button"
      label={t("connect")}
      loading={loading}
      disabled={loading}
      primary
      flex
      className="w-64"
      onClick={connectAlby}
    />
  );
}<|MERGE_RESOLUTION|>--- conflicted
+++ resolved
@@ -31,12 +31,6 @@
 
         const account = {
           ...initialAccount,
-<<<<<<< HEAD
-          name:
-            accountInfo.email || accountInfo.lightning_address || "getalby.com",
-          avatarUrl: accountInfo.avatar,
-=======
->>>>>>> 79401154
           config: {
             ...initialAccount.config,
             oAuthToken: validation.oAuthToken,
