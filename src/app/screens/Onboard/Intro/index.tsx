import {
  CodeIcon,
  KeyIcon,
  LightningIcon,
  ShieldIcon,
} from "@bitcoin-design/bitcoin-icons-react/filled";
import Button from "@components/Button";
import { useTranslation } from "react-i18next";
import { useNavigate } from "react-router-dom";
import i18n from "~/i18n/i18nConfig";

import Features from "./features";

<<<<<<< HEAD
function getFeatures() {
  return [
    {
      name: i18n.t("intro.send", welcomeI18nNamespace),
      description: i18n.t("intro.send_description", welcomeI18nNamespace),
      icon: LightningIcon,
    },
    {
      name: i18n.t("intro.paywall", welcomeI18nNamespace),
      description: i18n.t("intro.paywall_description", welcomeI18nNamespace),
      icon: KeyIcon,
    },
    {
      name: i18n.t("intro.privacy", welcomeI18nNamespace),
      description: i18n.t("intro.privacy_description", welcomeI18nNamespace),
      icon: ShieldIcon,
    },
    {
      name: i18n.t("intro.foss", welcomeI18nNamespace),
      description: i18n.t("intro.foss_description", welcomeI18nNamespace),
      icon: CodeIcon,
    },
  ];
}

let features = getFeatures();
=======
const features = [
  {
    name: i18n.t("welcome.intro.send"),
    description: i18n.t("welcome.intro.send_description"),
    icon: LightningIcon,
  },
  {
    name: i18n.t("welcome.intro.paywall"),
    description: i18n.t("welcome.intro.paywall_description"),
    icon: KeyIcon,
  },
  {
    name: i18n.t("welcome.intro.privacy"),
    description: i18n.t("welcome.intro.privacy_description"),
    icon: ShieldIcon,
  },
  {
    name: i18n.t("welcome.intro.foss"),
    description: i18n.t("welcome.intro.foss_description"),
    icon: CodeIcon,
  },
];
>>>>>>> 5f59ef63

export default function Intro() {
  const navigate = useNavigate();
  const { t } = useTranslation();

  i18n.on("languageChanged", () => {
    features = getFeatures();
  });

  return (
    <div>
      <div className="relative lg:grid lg:grid-cols-3 lg:gap-x-8 mt-14 bg-white dark:bg-surface-02dp px-10 py-12 items-center">
        <div className="lg:col-span-1">
          <div className="max-w-xs">
            <img src="assets/icons/satsymbol.svg" alt="sats" className="w-64" />
          </div>
        </div>
        <div className="mt-10 lg:mt-0 lg:col-span-2">
          <Features features={features} />
        </div>
      </div>
      <div className="mt-8 flex justify-center">
        <Button
          onClick={() => navigate("/set-password")}
          type="button"
          label={t("welcome.intro.actions.get_started")}
          primary
        />
      </div>
    </div>
  );
}<|MERGE_RESOLUTION|>--- conflicted
+++ resolved
@@ -8,60 +8,42 @@
 import { useTranslation } from "react-i18next";
 import { useNavigate } from "react-router-dom";
 import i18n from "~/i18n/i18nConfig";
+import { translationI18nNamespace } from "~/i18n/namespaces";
 
 import Features from "./features";
 
-<<<<<<< HEAD
 function getFeatures() {
   return [
     {
-      name: i18n.t("intro.send", welcomeI18nNamespace),
-      description: i18n.t("intro.send_description", welcomeI18nNamespace),
+      name: i18n.t("intro.send", translationI18nNamespace),
+      description: i18n.t("intro.send_description", translationI18nNamespace),
       icon: LightningIcon,
     },
     {
-      name: i18n.t("intro.paywall", welcomeI18nNamespace),
-      description: i18n.t("intro.paywall_description", welcomeI18nNamespace),
+      name: i18n.t("intro.paywall", translationI18nNamespace),
+      description: i18n.t(
+        "intro.paywall_description",
+        translationI18nNamespace
+      ),
       icon: KeyIcon,
     },
     {
-      name: i18n.t("intro.privacy", welcomeI18nNamespace),
-      description: i18n.t("intro.privacy_description", welcomeI18nNamespace),
+      name: i18n.t("intro.privacy", translationI18nNamespace),
+      description: i18n.t(
+        "intro.privacy_description",
+        translationI18nNamespace
+      ),
       icon: ShieldIcon,
     },
     {
-      name: i18n.t("intro.foss", welcomeI18nNamespace),
-      description: i18n.t("intro.foss_description", welcomeI18nNamespace),
+      name: i18n.t("intro.foss", translationI18nNamespace),
+      description: i18n.t("intro.foss_description", translationI18nNamespace),
       icon: CodeIcon,
     },
   ];
 }
 
 let features = getFeatures();
-=======
-const features = [
-  {
-    name: i18n.t("welcome.intro.send"),
-    description: i18n.t("welcome.intro.send_description"),
-    icon: LightningIcon,
-  },
-  {
-    name: i18n.t("welcome.intro.paywall"),
-    description: i18n.t("welcome.intro.paywall_description"),
-    icon: KeyIcon,
-  },
-  {
-    name: i18n.t("welcome.intro.privacy"),
-    description: i18n.t("welcome.intro.privacy_description"),
-    icon: ShieldIcon,
-  },
-  {
-    name: i18n.t("welcome.intro.foss"),
-    description: i18n.t("welcome.intro.foss_description"),
-    icon: CodeIcon,
-  },
-];
->>>>>>> 5f59ef63
 
 export default function Intro() {
   const navigate = useNavigate();
