--- conflicted
+++ resolved
@@ -9,8 +9,8 @@
 import { useNavigate } from "react-router-dom";
 import i18n from "~/i18n/i18nConfig";
 import { welcomeI18nNamespace } from "~/i18n/namespaces";
+import Features from "./features";
 
-<<<<<<< HEAD
 function getFeatures() {
   return [
     {
@@ -37,32 +37,6 @@
 }
 
 let features = getFeatures();
-=======
-import Features from "./features";
-
-const features = [
-  {
-    name: i18n.t("intro.send", welcomeI18nNamespace),
-    description: i18n.t("intro.send_description", welcomeI18nNamespace),
-    icon: LightningIcon,
-  },
-  {
-    name: i18n.t("intro.paywall", welcomeI18nNamespace),
-    description: i18n.t("intro.paywall_description", welcomeI18nNamespace),
-    icon: KeyIcon,
-  },
-  {
-    name: i18n.t("intro.privacy", welcomeI18nNamespace),
-    description: i18n.t("intro.privacy_description", welcomeI18nNamespace),
-    icon: ShieldIcon,
-  },
-  {
-    name: i18n.t("intro.foss", welcomeI18nNamespace),
-    description: i18n.t("intro.foss_description", welcomeI18nNamespace),
-    icon: CodeIcon,
-  },
-];
->>>>>>> 3c63c5fa
 
 export default function Intro() {
   const navigate = useNavigate();
