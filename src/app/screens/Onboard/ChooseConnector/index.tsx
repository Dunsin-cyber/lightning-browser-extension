import LinkButton from "../../../components/LinkButton";

import lnbits from "/static/assets/icons/lnbits.png";
import lndhub from "/static/assets/icons/lndhub.png";
import lnd from "/static/assets/icons/lnd.png";
import eclair from "/static/assets/icons/eclair.jpg";
import alby from "/static/assets/icons/alby.png";
import umbrel from "/static/assets/icons/umbrel.png";
import start9 from "/static/assets/icons/start9.png";
import citadel from "/static/assets/icons/citadel.png";
import mynode from "/static/assets/icons/mynode.png";

type Props = {
  title: string;
  description?: string;
};

export default function ChooseConnector({ title, description }: Props) {
  const connectors = [
    {
      to: "create-wallet",
      title: "Create a new wallet",
      description: "We create and manage a lightning wallet for you",
      logo: alby,
    },
    {
      to: "lnd",
      title: "LND",
      description: "Connect to your LND node",
      logo: lnd,
    },
    {
      to: "lnd-hub",
      title: "LNDHub (Bluewallet)",
      description: "Connect to your Bluewallet mobile wallet",
      logo: lndhub,
    },
    {
      to: "lnbits",
      title: "LNbits",
      description: "Connect to your LNbits account",
      logo: lnbits,
    },
    {
      to: "eclair",
      title: "Eclair",
      description: "Connect to your Eclair node",
      logo: eclair,
    },
    {
      to: "citadel",
      title: "Citadel",
      description: "Connect to your local Citadel",
      logo: citadel,
    },
    {
      to: "umbrel",
      title: "Umbrel",
      description: "Connect to your Umbrel",
      logo: umbrel,
    },
    {
<<<<<<< HEAD
      to: "start9",
      title: "Start9",
      description: "Connect to your Embassy",
      logo: start9,
=======
      to: "mynode",
      title: "myNode",
      description: "Connect to your myNode",
      logo: mynode,
>>>>>>> eb6d928f
    },
  ];

  return (
    <div className="relative my-14 lg:grid  lg:gap-8 text-center">
      <div className="relative">
        <div className="mb-6">
          <h1 className="text-3xl font-bold dark:text-white">{title}</h1>
          {description && (
            <p className="text-gray-500 mt-6 dark:text-gray-400">
              {description}
            </p>
          )}
        </div>
        <div className="grid grid-cols-5 gap-5">
          {connectors.map(({ to, title, description, logo }) => (
            <LinkButton
              key={to}
              to={to}
              title={title}
              description={description}
              logo={logo}
            />
          ))}
        </div>
      </div>
    </div>
  );
}<|MERGE_RESOLUTION|>--- conflicted
+++ resolved
@@ -60,17 +60,16 @@
       logo: umbrel,
     },
     {
-<<<<<<< HEAD
+      to: "mynode",
+      title: "myNode",
+      description: "Connect to your myNode",
+      logo: mynode,
+    },
+    {
       to: "start9",
       title: "Start9",
       description: "Connect to your Embassy",
       logo: start9,
-=======
-      to: "mynode",
-      title: "myNode",
-      description: "Connect to your myNode",
-      logo: mynode,
->>>>>>> eb6d928f
     },
   ];
 
