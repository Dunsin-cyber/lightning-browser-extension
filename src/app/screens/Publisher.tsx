--- conflicted
+++ resolved
@@ -59,72 +59,6 @@
             </dd>
           </dl>
 
-<<<<<<< HEAD
-          <Menu as="div" className="relative">
-            <Menu.Button className="inline-flex items-center px-4 py-2 border border-gray-300 rounded-md shadow-sm text-sm font-medium text-gray-700 bg-white hover:bg-gray-50 focus:outline-none focus:ring-2 focus:ring-offset-2 focus:ring-blue-500">
-              <DotsHorizontalIcon className="h-5 w-5" aria-hidden="true" />
-            </Menu.Button>
-            <Menu.List position="right">
-              <Menu.ItemButton onClick={openModal}>Edit</Menu.ItemButton>
-              <Menu.ItemButton
-                onClick={() => {
-                  if (
-                    window.confirm(
-                      "Are you sure you want to delete this publisher?"
-                    )
-                  ) {
-                    deleteAllowance();
-                  }
-                }}
-              >
-                Delete
-              </Menu.ItemButton>
-            </Menu.List>
-          </Menu>
-          <Modal
-            closeTimeoutMS={200}
-            isOpen={modalIsOpen}
-            onRequestClose={closeModal}
-            style={customStyles}
-            contentLabel="Allowance Options"
-            overlayClassName="bg-black bg-opacity-25 fixed inset-0"
-            className="absolute rounded-lg bg-white w-full max-w-lg"
-          >
-            <div className="p-5 flex justify-between">
-              <h2 className="text-2xl font-bold">Edit Allowance</h2>
-              <button onClick={closeModal}>
-                <img
-                  className="w-6 h-6"
-                  src={CrossIcon}
-                  alt=""
-                  aria-hidden="true"
-                />
-              </button>
-            </div>
-            <div className="p-5 border-t border-b border-gray-200">
-              <label
-                htmlFor="budget"
-                className="mb-1 block text-sm font-medium text-gray-700"
-              >
-                Budget
-              </label>
-              <div className="w-60">
-                <CurrencyInput
-                  id="budget"
-                  name="budget"
-                  placeholder="sats"
-                  value={budget}
-                  onChange={(event) => {
-                    setBudget(event.target.value);
-                  }}
-                />
-              </div>
-            </div>
-            <div className="flex justify-end p-5">
-              <Button onClick={updateAllowance} label="Save" primary />
-            </div>
-          </Modal>
-=======
           <AllowanceMenu
             allowance={allowance}
             onEdit={() => {
@@ -134,7 +68,6 @@
               history.replace("/publishers");
             }}
           />
->>>>>>> 700a1245
         </div>
 
         <div>
