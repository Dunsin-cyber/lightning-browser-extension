import React, { useState, useEffect } from "react";
import { useHistory, useParams } from "react-router-dom";
import * as dayjs from "dayjs";
import relativeTime from "dayjs/plugin/relativeTime";
import Modal from "react-modal";
import CrossIcon from "@bitcoin-design/bitcoin-icons/svg/outline/cross.svg";
import { DotsHorizontalIcon } from "@heroicons/react/solid";

import utils from "../../common/lib/utils";
import Button from "../components/button";
import Container from "../components/Container";
import Menu from "../components/Menu";
import PublisherCard from "../components/PublisherCard";
import Progressbar from "../components/Shared/progressbar";
import TransactionsTable from "../components/TransactionsTable";
import CurrencyInput from "../components/Form/CurrencyInput";

dayjs.extend(relativeTime);

// Make sure to bind modal to your appElement (https://reactcommunity.org/react-modal/accessibility/)
Modal.setAppElement("#options-root");

const customStyles = {
  content: {
    top: "50%",
    left: "50%",
    right: "auto",
    bottom: "auto",
    marginRight: "-50%",
    transform: "translate(-50%, -50%)",
  },
};

function Publisher() {
  const [allowance, setAllowance] = useState({
    host: "",
    imageURL: "",
    remainingBudget: 0,
    usedBudget: 0,
    totalBudget: 0,
    payments: [],
  });
  const [modalIsOpen, setIsOpen] = useState(false);
  const { id } = useParams();
  const history = useHistory();
  const [budget, setBudget] = useState(0);

  async function fetchData() {
    try {
      const response = await utils.call("getAllowanceById", {
        id: parseInt(id),
      });
      console.log(response);
      setAllowance(response);
    } catch (e) {
      console.log(e.message);
    }
  }

  useEffect(() => {
    fetchData();
  }, []);

  function openModal() {
    setBudget(allowance.totalBudget);
    setIsOpen(true);
  }

  function closeModal() {
    setIsOpen(false);
  }

  async function updateAllowance() {
    const result = await utils.call("updateAllowance", {
      id: parseInt(id),
      totalBudget: budget,
    });
    await fetchData();
    closeModal();
  }

  async function deleteAllowance() {
    const result = await utils.call("deleteAllowance", { id: parseInt(id) });
<<<<<<< HEAD
    history.push("/");
=======
    history.replace("/publishers");
>>>>>>> c7b47b0c
  }

  return (
    <div>
      <PublisherCard
        title={allowance.host}
        image={allowance.imageURL}
        url={`https://${allowance.host}`}
      />
      <Container>
        <div className="flex justify-between items-center pt-8 pb-4">
          <dl>
            <dt className="text-sm font-medium text-gray-500">Allowance</dt>
            <dd className="flex items-center font-bold text-xl">
              {allowance.usedBudget} / {allowance.totalBudget} sats
              <div className="ml-3 w-24">
                <Progressbar percentage={allowance.percentage} />
              </div>
            </dd>
          </dl>

          <Menu>
            <Menu.Button>
              <DotsHorizontalIcon className="h-5 w-5" aria-hidden="true" />
            </Menu.Button>
            <Menu.List>
              <Menu.Item onClick={openModal}>Edit</Menu.Item>
              <Menu.Item
                onClick={() => {
                  if (
                    window.confirm(
                      "Are you sure you want to delete this publisher?"
                    )
                  ) {
                    deleteAllowance();
                  }
                }}
              >
                Delete
              </Menu.Item>
            </Menu.List>
          </Menu>
          <Modal
            closeTimeoutMS={200}
            isOpen={modalIsOpen}
            onRequestClose={closeModal}
            style={customStyles}
            contentLabel="Allowance Options"
            overlayClassName="bg-black bg-opacity-25 fixed inset-0"
            className="absolute rounded-lg bg-white w-full max-w-lg"
          >
            <div className="p-5 flex justify-between">
              <h2 className="text-2xl font-bold">Edit Allowance</h2>
              <button onClick={closeModal}>
                <img
                  className="w-6 h-6"
                  src={CrossIcon}
                  alt=""
                  aria-hidden="true"
                />
              </button>
            </div>
            <div className="p-5 border-t border-b border-gray-200">
              <label
                htmlFor="budget"
                className="mb-1 block text-sm font-medium text-gray-700"
              >
                Budget
              </label>
              <div className="w-60">
                <CurrencyInput
                  id="budget"
                  name="budget"
                  placeholder="sats"
                  value={budget}
                  onChange={(event) => {
                    setBudget(event.target.value);
                  }}
                />
              </div>
            </div>
            <div className="flex justify-end p-5">
<<<<<<< HEAD
=======
              <span
                onClick={deleteAllowance}
                className="cursor-pointer inline-flex justify-center items-center px-7 py-2 font-medium"
              >
                delete
              </span>
>>>>>>> c7b47b0c
              <Button onClick={updateAllowance} label="Save" />
            </div>
          </Modal>
        </div>

        <div>
          <TransactionsTable
            transactions={allowance.payments.map((payment) => ({
              ...payment,
              type: "sent",
              date: dayjs(payment.createdAt).fromNow(),
              // date: dayjs.unix(payment.createdAt),
              title: payment.description,
              subTitle: (
                <p className="truncate">
                  {payment.name} @{" "}
                  <a target="_blank" href={payment.location}>
                    {payment.location}
                  </a>
                </p>
              ),
              currency: "€",
              value: 9.99,
            }))}
          />
        </div>
      </Container>
    </div>
  );
}

export default Publisher;<|MERGE_RESOLUTION|>--- conflicted
+++ resolved
@@ -81,11 +81,7 @@
 
   async function deleteAllowance() {
     const result = await utils.call("deleteAllowance", { id: parseInt(id) });
-<<<<<<< HEAD
-    history.push("/");
-=======
     history.replace("/publishers");
->>>>>>> c7b47b0c
   }
 
   return (
@@ -168,15 +164,6 @@
               </div>
             </div>
             <div className="flex justify-end p-5">
-<<<<<<< HEAD
-=======
-              <span
-                onClick={deleteAllowance}
-                className="cursor-pointer inline-flex justify-center items-center px-7 py-2 font-medium"
-              >
-                delete
-              </span>
->>>>>>> c7b47b0c
               <Button onClick={updateAllowance} label="Save" />
             </div>
           </Modal>
