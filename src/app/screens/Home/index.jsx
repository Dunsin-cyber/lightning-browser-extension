import React from "react";
import { withRouter } from "react-router-dom";
import browser from "webextension-polyfill";
import * as dayjs from "dayjs";
import relativeTime from "dayjs/plugin/relativeTime";

import utils from "../../../common/lib/utils";
import lnurl from "../../../common/lib/lnurl";

import Button from "../../components/Button";
import TransactionsTable from "../../components/TransactionsTable";
import AllowanceMenu from "../../components/AllowanceMenu";

import Loading from "../../components/Loading";
import PublisherCard from "../../components/PublisherCard";
import Progressbar from "../../components/Progressbar";

dayjs.extend(relativeTime);

class Home extends React.Component {
  constructor(props) {
    super(props);
    this.state = {
      allowance: null,
      currency: "USD",
      payments: {},
      loadingPayments: true,
      lnData: [],
    };
  }

  loadLightningDataFromCurrentWebsite() {
    // Enhancement data is loaded asynchronously (for example because we need to fetch additional data).
    // Sadly we can not get return values from async code through executeScript()
    // To work around this we write the enhancement data into a variable in the content script and access that variable here.
    // Due to the async execution the variable could potentially not yet be loaded
    browser.tabs.query({ active: true, currentWindow: true }).then((tabs) => {
      const [currentTab] = tabs;
      browser.tabs
        .executeScript(currentTab.id, {
          code: "window.LBE_LIGHTNING_DATA;",
        })
        .then((data) => {
          // data is an array, see: https://developer.mozilla.org/en-US/docs/Mozilla/Add-ons/WebExtensions/API/tabs/executeScript#return_value
          // we execute it only in the current Tab. Thus the array has only one entry
          if (data[0]) {
            this.setState({ lnData: data[0] });
          }
        });
    });
  }

  loadAllowance = () => {
    browser.tabs.query({ active: true, currentWindow: true }).then((tabs) => {
      const [currentTab] = tabs;
      const url = new URL(currentTab.url);
      utils.call("getAllowance", { host: url.host }).then((result) => {
        if (result.enabled) {
          this.setState({ allowance: result });
        }
      });
    });
  };

  loadPayments() {
    utils.call("getPayments").then((result) => {
      this.setState({
        payments: result?.payments,
        loadingPayments: false,
      });
    });
  }

  initialize() {
    this.loadPayments();
    this.loadAllowance();
  }

  componentDidMount() {
    this.initialize();
    this.loadLightningDataFromCurrentWebsite();
  }

  renderAllowanceView() {
    const { allowance } = this.state;
    return (
      <>
        <PublisherCard title={allowance.name} image={allowance.imageURL} />
        <div className="px-4 pb-5">
          <div className="flex justify-between items-center py-3">
            {parseInt(allowance.totalBudget) > 0 ? (
              <>
                <dl className="mb-0">
                  <dt className="text-xs text-gray-500">Allowance</dt>
                  <dd className="mb-0 text-sm font-medium">
                    {allowance.usedBudget} / {allowance.totalBudget} Sats
                  </dd>
                </dl>
              </>
            ) : (
              <div />
            )}
            <div className="flex items-center">
              {parseInt(allowance.totalBudget) > 0 && (
                <div className="w-24 mr-4">
                  <Progressbar percentage={allowance.percentage} />
                </div>
              )}
              <AllowanceMenu
                allowance={allowance}
                onEdit={this.loadAllowance}
                onDelete={() => {
                  this.setState({ allowance: null });
                }}
              />
            </div>
          </div>

          {allowance.payments && (
            <TransactionsTable
              transactions={allowance.payments.map((payment) => ({
                ...payment,
                type: "sent",
                date: dayjs(payment.createdAt).fromNow(),
                // date: dayjs.unix(payment.createdAt),
                title: (
                  <p className="truncate">
                    <a
                      target="_blank"
                      title={payment.name}
                      href={`options.html#/publishers/${allowance.id}`}
                      rel="noreferrer"
                    >
                      {payment.name}
                    </a>
                  </p>
                ),
                subTitle: (
                  <p className="truncate">
                    <a
                      target="_blank"
                      title={payment.name}
                      href={`options.html#/publishers/${allowance.id}`}
                      rel="noreferrer"
                    >
                      {payment.host}
                    </a>
                  </p>
                ),
              }))}
            />
          )}
        </div>
      </>
    );
  }

  renderDefaultView() {
    const { payments } = this.state;
    return (
      <div className="p-4">
        {this.state.loadingPayments ? (
          <div className="pt-4 flex justify-center">
            <Loading />
          </div>
        ) : (
          <TransactionsTable
            transactions={payments.map((payment) => ({
              ...payment,
              type: "sent",
              date: dayjs(payment.createdAt).fromNow(),
              title: (
                <p className="truncate">
                  <a
                    target="_blank"
                    title={payment.name}
                    href={`options.html#/publishers`}
                    rel="noreferrer"
                  >
                    {payment.name}
                  </a>
                </p>
              ),
              subTitle: (
                <p className="truncate">
                  <a
                    target="_blank"
                    title={payment.name}
                    href={`options.html#/publishers`}
                    rel="noreferrer"
                  >
                    {payment.host}
                  </a>
                </p>
              ),
            }))}
          />
        )}
      </div>
    );
  }

  render() {
    const { allowance, lnData } = this.state;
    const { history } = this.props;

    return (
      <div>
        {!allowance && lnData.length > 0 && (
          <PublisherCard title={lnData[0].name} image={lnData[0].icon}>
            <Button
              onClick={async () => {
<<<<<<< HEAD
                try {
                  const details = await lnurl.getDetails(lnData[0].recipient);
                  const origin = {
                    external: true,
                    name: lnData[0].name,
                    description: lnData[0].description,
                    icon: lnData[0].icon,
                  };
                  history.push("/lnurlPay", {
                    details,
                    origin,
                  });
                } catch (e) {
                  alert(e.message);
                }
=======
                await utils.call(
                  "lnurl",
                  {
                    lnurlEncoded: lnData[0].recipient,
                  },
                  {
                    origin: {
                      external: true,
                      name: lnData[0].name,
                      host: lnData[0].host,
                      description: lnData[0].description,
                      icon: lnData[0].icon,
                    },
                  }
                );
>>>>>>> 26100947
              }}
              label="⚡️ Send Sats ⚡️"
              primary
            />
          </PublisherCard>
        )}
        {allowance ? this.renderAllowanceView() : this.renderDefaultView()}
      </div>
    );
  }
}

export default withRouter(Home);<|MERGE_RESOLUTION|>--- conflicted
+++ resolved
@@ -210,12 +210,12 @@
           <PublisherCard title={lnData[0].name} image={lnData[0].icon}>
             <Button
               onClick={async () => {
-<<<<<<< HEAD
                 try {
                   const details = await lnurl.getDetails(lnData[0].recipient);
                   const origin = {
                     external: true,
                     name: lnData[0].name,
+                    host: lnData[0].host,
                     description: lnData[0].description,
                     icon: lnData[0].icon,
                   };
@@ -226,23 +226,6 @@
                 } catch (e) {
                   alert(e.message);
                 }
-=======
-                await utils.call(
-                  "lnurl",
-                  {
-                    lnurlEncoded: lnData[0].recipient,
-                  },
-                  {
-                    origin: {
-                      external: true,
-                      name: lnData[0].name,
-                      host: lnData[0].host,
-                      description: lnData[0].description,
-                      icon: lnData[0].icon,
-                    },
-                  }
-                );
->>>>>>> 26100947
               }}
               label="⚡️ Send Sats ⚡️"
               primary
