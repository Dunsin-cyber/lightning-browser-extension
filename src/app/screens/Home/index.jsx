import { useState, useEffect } from "react";
import { useNavigate } from "react-router-dom";
import browser from "webextension-polyfill";
import * as dayjs from "dayjs";
import relativeTime from "dayjs/plugin/relativeTime";
import {
  SendIcon,
  ReceiveIcon,
} from "@bitcoin-design/bitcoin-icons-react/filled";

import utils from "../../../common/lib/utils";

import Button from "../../components/Button";
import TransactionsTable from "../../components/TransactionsTable";
import AllowanceMenu from "../../components/AllowanceMenu";
import Loading from "../../components/Loading";
import PublisherCard from "../../components/PublisherCard";
import Progressbar from "../../components/Progressbar";

dayjs.extend(relativeTime);

function Home() {
  const [allowance, setAllowance] = useState(null);
  const [payments, setPayments] = useState({});
  const [loadingPayments, setLoadingPayments] = useState(true);
  const [loadingSendSats, setLoadingSendSats] = useState(false);
  const [lnData, setLnData] = useState([]);
  const navigate = useNavigate();

  function loadAllowance() {
    browser.tabs.query({ active: true, currentWindow: true }).then((tabs) => {
      const [currentTab] = tabs;
      const url = new URL(currentTab.url);
      utils.call("getAllowance", { host: url.host }).then((result) => {
        if (result.enabled) {
          setAllowance(result);
        }
      });
    });
  }

  function loadPayments() {
    utils.call("getPayments", { limit: 10 }).then((result) => {
      setPayments(result?.payments);
      setLoadingPayments(false);
    });
  }

  function handleLightningDataMessage(response) {
    if (response.type === "lightningData") {
      setLnData(response.args);
    }
  }

  useEffect(() => {
    loadPayments();
    loadAllowance();

    // Enhancement data is loaded asynchronously (for example because we need to fetch additional data).
    browser.tabs.query({ active: true, currentWindow: true }).then((tabs) => {
      if (tabs.length > 0 && tabs[0].url?.startsWith("http")) {
        browser.tabs.sendMessage(tabs[0].id, { type: "extractLightningData" });
      }
    });
    browser.runtime.onMessage.addListener(handleLightningDataMessage);

    return () => {
      browser.runtime.onMessage.removeListener(handleLightningDataMessage);
    };
  }, []);

  function renderAllowanceView() {
    return (
      <>
        <PublisherCard title={allowance.name} image={allowance.imageURL} />
        <div className="px-4 pb-5">
          <div className="flex justify-between items-center py-3">
            {parseInt(allowance.totalBudget) > 0 ? (
              <>
                <dl className="mb-0">
                  <dt className="text-xs text-gray-500 dark:tex-gray-400">
                    Allowance
                  </dt>
                  <dd className="mb-0 text-sm font-medium dark:text-gray-400">
                    {allowance.usedBudget} / {allowance.totalBudget} sat used
                  </dd>
                </dl>
              </>
            ) : (
              <div />
            )}
            <div className="flex items-center">
              {parseInt(allowance.totalBudget) > 0 && (
                <div className="w-24 mr-4">
                  <Progressbar percentage={allowance.percentage} />
                </div>
              )}
              <AllowanceMenu
                allowance={allowance}
                onEdit={loadAllowance}
                onDelete={() => {
                  setAllowance(null);
                }}
              />
            </div>
          </div>

          {allowance.payments && (
            <TransactionsTable
              transactions={allowance.payments.map((payment) => ({
                ...payment,
                type: "sent",
                date: dayjs(payment.createdAt).fromNow(),
                // date: dayjs.unix(payment.createdAt),
                title: (
                  <p className="truncate">
                    <a
                      target="_blank"
                      title={payment.name}
                      href={`options.html#/publishers/${allowance.id}`}
                      rel="noreferrer"
                    >
                      {payment.name}
                    </a>
                  </p>
                ),
                subTitle: (
                  <p className="truncate">
                    <a
                      target="_blank"
                      title={payment.name}
                      href={`options.html#/publishers/${allowance.id}`}
                      rel="noreferrer"
                    >
                      {payment.host}
                    </a>
                  </p>
                ),
              }))}
            />
          )}
        </div>
      </>
    );
  }

  function renderDefaultView() {
    return (
      <div className="p-4">
        <div className="flex mb-6 space-x-4">
          <Button
            fullWidth
            icon={<SendIcon className="w-6 h-6" />}
            label="Send"
            direction="column"
            onClick={() => {
              navigate("/send");
            }}
          />
          <Button
            fullWidth
            icon={<ReceiveIcon className="w-6 h-6" />}
            label="Receive"
            direction="column"
            onClick={() => {
              navigate("/receive");
            }}
          />
        </div>

        {loadingPayments ? (
          <div className="flex justify-center">
            <Loading />
          </div>
        ) : (
          <div>
<<<<<<< HEAD
            <h2 className="mb-2 text-lg text-gray-900 font-semibold dark:text-white">
              Transactions
=======
            <h2 className="mb-2 text-lg text-gray-900 font-semibold">
              Recent Transactions
>>>>>>> 7dbba51a
            </h2>
            {payments.length > 0 ? (
              <TransactionsTable
                transactions={payments.map((payment) => ({
                  ...payment,
                  type: "sent",
                  date: dayjs(payment.createdAt).fromNow(),
                  title: (
                    <p className="truncate">
                      <a
                        target="_blank"
                        title={payment.name}
                        href={`options.html#/publishers`}
                        rel="noreferrer"
                      >
                        {payment.name}
                      </a>
                    </p>
                  ),
                  subTitle: (
                    <p className="truncate">
                      <a
                        target="_blank"
                        title={payment.name}
                        href={`options.html#/publishers`}
                        rel="noreferrer"
                      >
                        {payment.host}
                      </a>
                    </p>
                  ),
                }))}
              />
            ) : (
              <p className="text-gray-500 dark:text-gray-400">
                No transactions yet.
              </p>
            )}
          </div>
        )}
      </div>
    );
  }

  return (
    <div>
      {!allowance && lnData.length > 0 && (
        <PublisherCard title={lnData[0].name} image={lnData[0].icon}>
          <Button
            onClick={async () => {
              try {
                setLoadingSendSats(true);
                const origin = {
                  external: true,
                  name: lnData[0].name,
                  host: lnData[0].host,
                  description: lnData[0].description,
                  icon: lnData[0].icon,
                };
                navigate(
                  `/lnurlPay?lnurl=${
                    lnData[0].recipient
                  }&origin=${JSON.stringify(origin)}`
                );
              } catch (e) {
                alert(e.message);
              } finally {
                setLoadingSendSats(false);
              }
            }}
            label="⚡️ Send Satoshis ⚡️"
            primary
            loading={loadingSendSats}
          />
        </PublisherCard>
      )}
      {allowance ? renderAllowanceView() : renderDefaultView()}
    </div>
  );
}

export default Home;<|MERGE_RESOLUTION|>--- conflicted
+++ resolved
@@ -174,13 +174,8 @@
           </div>
         ) : (
           <div>
-<<<<<<< HEAD
             <h2 className="mb-2 text-lg text-gray-900 font-semibold dark:text-white">
-              Transactions
-=======
-            <h2 className="mb-2 text-lg text-gray-900 font-semibold">
               Recent Transactions
->>>>>>> 7dbba51a
             </h2>
             {payments.length > 0 ? (
               <TransactionsTable
