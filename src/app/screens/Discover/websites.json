[
  {
    "title": "entertainment",
    "items": [
      {
        "title": "CurioCaster",
        "subtitle": "Podcast web player",
        "logo": "https://cdn.getalby-assets.com/alby-extension-website-screen/curiocaster_thumbnail.png",
        "url": "https://curiocaster.com"
      },
      {
        "title": "Music Side Project",
        "subtitle": "Music web player",
        "logo": "https://cdn.getalby-assets.com/alby-extension-website-screen/musicsideproject_thumbnail.png",
        "url": "https://musicsideproject.com"
      },
      {
        "title": "Podverse",
        "subtitle": "Podcast player with bitcoin payments",
        "logo": "https://cdn.getalby-assets.com/alby-extension-website-screen/podverse_thumbnail.png",
        "url": "https://podverse.fm"
      },
      {
        "title": "Stacker.News",
        "subtitle": "Lightning powered Bitcoin news site",
        "logo": "https://cdn.getalby-assets.com/alby-extension-website-screen/stacker-news_thumbnail.png",
        "url": "https://stacker.news"
      },
      {
        "title": "Wavlake",
        "subtitle": "Lightning powered music player",
        "logo": "https://cdn.getalby-assets.com/alby-extension-website-screen/wavlake.png",
        "url": "https://www.wavlake.com"
      },
      {
        "title": "Y'alls",
        "subtitle": "Articles about the Lightning Network",
        "logo": "https://cdn.getalby-assets.com/alby-extension-website-screen/yalls.png",
        "url": "https://yalls.org"
      }
    ]
  },
  {
    "title": "shopping",
    "items": [
      {
        "title": "Bitrefill",
        "subtitle": "Buy vouchers, refill your phone or pay your bills",
        "logo": "https://cdn.getalby-assets.com/alby-extension-website-screen/bitrefill_thumbnail.svg",
        "url": "https://www.bitrefill.com/?hl=en"
      },
      {
        "title": "BTC Map",
        "subtitle": "Easily find places to spend sats anywhere on the planet",
        "logo": "https://cdn.getalby-assets.com/alby-extension-website-screen/btcmap-logo.svg",
        "url": "https://btcmap.org"
      },
      {
        "title": "Coincards",
        "subtitle": "Shop for gift cards, mobile top-ups & prepaid vouchers",
        "logo": "https://cdn.getalby-assets.com/alby-extension-website-screen/coincards.png",
        "url": "https://coincards.com/"
      },
      {
        "title": "Lightning Network Stores",
        "subtitle": "Collection of stores and websites accepting bitcoin",
        "logo": "https://cdn.getalby-assets.com/alby-extension-website-screen/lightning-network-stores_thumbnail.png",
        "url": "https://lightningnetworkstores.com"
      }
    ]
  },
  {
    "title": "nostr",
    "items": [
      {
        "title": "Astral",
        "subtitle": "A Twitter-like client with chat and one-click payments",
        "logo": "https://cdn.getalby-assets.com/alby-extension-website-screen/astral_thumbnail.png",
        "url": "https://astral.ninja"
      },
      {
        "title": "Blogstack",
        "subtitle": "A Medium-like blog sharing website",
        "logo": "https://cdn.getalby-assets.com/alby-extension-website-screen/blockstack-logo.png",
        "url": "https://blogstack.io"
      },
      {
        "title": "Blowater",
        "subtitle": "A web chat client with delightful UX",
        "logo": "https://cdn.getalby-assets.com/alby-extension-website-screen/blowater_thumbnail.png",
        "url": "https://blowater.deno.dev"
      },
      {
        "title": "Broadcstr",
        "subtitle": "Social media that you control and define the boundaries",
        "logo": "https://cdn.getalby-assets.com/alby-extension-website-screen/broadcstr.png",
        "url": "https://www.broadcstr.com"
      },
      {
<<<<<<< HEAD
        "title": "emon.chat",
        "subtitle": "Instant messaging client with built in lightning payments",
        "logo": "https://cdn.getalby-assets.com/alby-extension-website-screen/emon_thumbnail.svg",
        "url": "https://emon.chat"
      },
      {
        "title": "Hamstr",
        "subtitle": "A twitter-style nostr web client",
        "logo": "https://cdn.getalby-assets.com/alby-extension-website-screen/hamstr-to.png",
        "url": "https://hamstr.to/home"
=======
        "title": "Habla",
        "subtitle": "Bitcoin news at your fingertips",
        "logo": "https://user-images.githubusercontent.com/100958893/237170839-a523ec2c-e9ad-43c9-a547-366e9de6f35b.png",
        "url": "https://habla.news/"
>>>>>>> 3075077b
      },
      {
        "title": "Iris",
        "subtitle": "Social networking app with tipping",
        "logo": "https://cdn.getalby-assets.com/alby-extension-website-screen/iris-to.png",
        "url": "https://iris.to"
      },
      {
        "title": "Notebin",
        "subtitle": "An online note sharing web client",
        "logo": "https://cdn.getalby-assets.com/alby-extension-website-screen/notebin-logo.png",
        "url": "https://notebin.org"
      },
      {
        "title": "Primal",
        "subtitle": "Lightning-fast UI for Nostr",
        "logo": "https://cdn.getalby-assets.com/alby-extension-website-screen/primat-logo_fire-409917ad.svg",
        "url": "https://primal.net"
      },
      {
        "title": "Snort",
        "subtitle": "Fast nostr web client",
        "logo": "https://cdn.getalby-assets.com/alby-extension-website-screen/snort_thumbnail.png",
        "url": "https://snort.social"
      },
      {
<<<<<<< HEAD
        "title": "Yo, Sup?",
        "subtitle": "The blue bird experience for Nostr",
        "logo": "https://cdn.getalby-assets.com/alby-extension-website-screen/yosup_thumbnail.svg",
        "url": "https://yosup.app"
      },
      {
=======
>>>>>>> 3075077b
        "title": "Satellite",
        "subtitle": "Explore the Nostr Universe",
        "logo": "https://cdn.getalby-assets.com/alby-extension-website-screen/satellite-earth.png",
        "url": "https://satellite.earth"
      },
      {
        "title": "zapddit",
        "subtitle": "A reddit-style nostr client",
        "logo": "https://cdn.getalby-assets.com/alby-extension-website-screen/zapddit.svg",
        "url": "https://zapddit.com"
      }
    ]
  },
  {
    "title": "trading",
    "items": [
      {
        "title": "Kollider",
        "subtitle": "Instant Bitcoin derivatives trading",
        "logo": "https://cdn.getalby-assets.com/alby-extension-website-screen/kollider_thumbnail.png",
        "url": "https://kollider.xyz"
      },
      {
        "title": "LNMarkets",
        "subtitle": "Instant Bitcoin derivatives trading",
        "logo": "https://cdn.getalby-assets.com/alby-extension-website-screen/lnmarkets.png",
        "url": "https://lnmarkets.com"
      }
    ]
  },
  {
    "title": "gaming",
    "items": [
      {
        "title": "LNBlackJack",
        "subtitle": "Play Blackjack with Bitcoin",
        "logo": "https://cdn.getalby-assets.com/alby-extension-website-screen/lnblackjack_thumbnail.png",
        "url": "https://www.lnblackjack.com"
      },
      {
        "title": "Lightning Poker",
        "subtitle": "Play Poker with Bitcoin",
        "logo": "https://cdn.getalby-assets.com/alby-extension-website-screen/lightning-poker_thumbnail.png",
        "url": "https://lightning-poker.com"
      },
      {
        "title": "Lightning Roulette",
        "subtitle": "Play Roulette with Bitcoin",
        "logo": "https://cdn.getalby-assets.com/alby-extension-website-screen/lightning-roulette_thumbnail.svg",
        "url": "https://lightning-roulette.com"
      },
      {
        "title": "LNflip",
        "subtitle": "Play coin flip matches against other players",
        "logo": "https://cdn.getalby-assets.com/alby-extension-website-screen/lnflip_thumbnail.png",
        "url": "https://www.lnflip.com"
      }
    ]
  },
  {
    "title": "nodeManagement",
    "items": [
      {
        "title": "Amboss",
        "subtitle": "Lightning Network node explorer",
        "logo": "https://cdn.getalby-assets.com/alby-extension-website-screen/amboss-space_thumbnail.png",
        "url": "https://amboss.space"
      },
      {
        "title": "channel.ninja",
        "subtitle": "Get recommended channel partners for your lightning node",
        "logo": "https://cdn.getalby-assets.com/alby-extension-website-screen/channelninja.png",
        "url": "https://channel.ninja"
      },
      {
        "title": "LNnodeinsight.com",
        "subtitle": "Develop your own data-driven Lightning Network insight",
        "logo": "https://cdn.getalby-assets.com/alby-extension-website-screen/lnnodeinsight_thumbnail.svg",
        "url": "https://lnnodeinsight.com"
      }
    ]
  },
  {
    "title": "miscellaneous",
    "items": [
      {
        "title": "BOLT.FUN",
        "subtitle": "A fun place for builders to learn about lightning",
        "logo": "https://cdn.getalby-assets.com/alby-extension-website-screen/bolt-fun_thumbnail.svg",
        "url": "https://makers.bolt.fun"
      },
      {
        "title": "Geyser",
        "subtitle": "Crowdfunding projects with Bitcoin Lightning",
        "logo": "https://cdn.getalby-assets.com/alby-extension-website-screen/geyser_thumbnail.png",
        "url": "https://geyser.fund"
      },
      {
        "title": "Lightsats",
        "subtitle": "Onboard people to bitcoin by sending them tips",
        "logo": "https://cdn.getalby-assets.com/alby-extension-website-screen/lightsats_thumbnail.png",
        "url": "https://lightsats.com"
      },
      {
        "title": "LNCal.com",
        "subtitle": "Get booked and paid in Bitcoin",
        "logo": "https://cdn.getalby-assets.com/alby-extension-website-screen/lncal_thumbnail.svg",
        "url": "https://lncal.com"
      },
      {
        "title": "Sats for Likes",
        "subtitle": "Earn sats for accomplishing tasks",
        "logo": "https://cdn.getalby-assets.com/alby-extension-website-screen/sats4likes.png",
        "url": "https://www.sats4likes.com"
      },
      {
        "title": "Vida",
        "subtitle": "Earn sats anytime someone wants to connect and chat",
        "logo": "https://cdn.getalby-assets.com/alby-extension-website-screen/vida_thumbnail.png",
        "url": "https://vida.page"
      },
      {
        "title": "Vida Live",
        "subtitle": "Host live podcasts and earn sats",
        "logo": "https://cdn.getalby-assets.com/alby-extension-website-screen/vida_thumbnail.png",
        "url": "https://vida.live/"
      },
      {
        "title": "WebLN Experiments",
        "subtitle": "A collection of Lightning web widgets",
        "logo": "https://cdn.getalby-assets.com/alby-extension-website-screen/twentyuno.svg",
        "url": "https://webln.twentyuno.net"
      }
    ]
  }
]<|MERGE_RESOLUTION|>--- conflicted
+++ resolved
@@ -59,7 +59,7 @@
         "title": "Coincards",
         "subtitle": "Shop for gift cards, mobile top-ups & prepaid vouchers",
         "logo": "https://cdn.getalby-assets.com/alby-extension-website-screen/coincards.png",
-        "url": "https://coincards.com/"
+        "url": "https://coincards.com"
       },
       {
         "title": "Lightning Network Stores",
@@ -97,23 +97,10 @@
         "url": "https://www.broadcstr.com"
       },
       {
-<<<<<<< HEAD
-        "title": "emon.chat",
-        "subtitle": "Instant messaging client with built in lightning payments",
-        "logo": "https://cdn.getalby-assets.com/alby-extension-website-screen/emon_thumbnail.svg",
-        "url": "https://emon.chat"
-      },
-      {
-        "title": "Hamstr",
-        "subtitle": "A twitter-style nostr web client",
-        "logo": "https://cdn.getalby-assets.com/alby-extension-website-screen/hamstr-to.png",
-        "url": "https://hamstr.to/home"
-=======
         "title": "Habla",
         "subtitle": "Bitcoin news at your fingertips",
         "logo": "https://user-images.githubusercontent.com/100958893/237170839-a523ec2c-e9ad-43c9-a547-366e9de6f35b.png",
-        "url": "https://habla.news/"
->>>>>>> 3075077b
+        "url": "https://habla.news"
       },
       {
         "title": "Iris",
@@ -140,15 +127,6 @@
         "url": "https://snort.social"
       },
       {
-<<<<<<< HEAD
-        "title": "Yo, Sup?",
-        "subtitle": "The blue bird experience for Nostr",
-        "logo": "https://cdn.getalby-assets.com/alby-extension-website-screen/yosup_thumbnail.svg",
-        "url": "https://yosup.app"
-      },
-      {
-=======
->>>>>>> 3075077b
         "title": "Satellite",
         "subtitle": "Explore the Nostr Universe",
         "logo": "https://cdn.getalby-assets.com/alby-extension-website-screen/satellite-earth.png",
@@ -274,7 +252,7 @@
         "title": "Vida Live",
         "subtitle": "Host live podcasts and earn sats",
         "logo": "https://cdn.getalby-assets.com/alby-extension-website-screen/vida_thumbnail.png",
-        "url": "https://vida.live/"
+        "url": "https://vida.live"
       },
       {
         "title": "WebLN Experiments",
