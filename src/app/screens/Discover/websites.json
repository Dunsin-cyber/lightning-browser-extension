--- conflicted
+++ resolved
@@ -113,15 +113,12 @@
         "url": "https://astral.ninja/"
       },
       {
-<<<<<<< HEAD
         "title": "Blogstack",
         "subtitle": "A Medium-like blog sharing website",
         "logo": "https://cdn.getalby-assets.com/alby-extension-website-screen/blockstack-logo.png",
         "url": "https://blogstack.io/"
       },
       {
-=======
->>>>>>> 6801cabb
         "title": "emon.chat",
         "subtitle": "Instant messaging client with built in lightning payments.",
         "logo": "https://cdn.getalby-assets.com/alby-extension-website-screen/emon_thumbnail.svg",
@@ -134,15 +131,12 @@
         "url": "https://hamstr.to/home"
       },
       {
-<<<<<<< HEAD
         "title": "Notebin",
         "subtitle": "An online note sharing web client",
         "logo": "https://cdn.getalby-assets.com/alby-extension-website-screen/notebin-logo.png",
         "url": "https://notebin.org/"
       },
       {
-=======
->>>>>>> 6801cabb
         "title": "Snort",
         "subtitle": "Fast nostr web client.",
         "logo": "https://cdn.getalby-assets.com/alby-extension-website-screen/snort_thumbnail.png",
