import {
  CaretLeftIcon,
  CheckIcon,
} from "@bitcoin-design/bitcoin-icons-react/filled";
import { CopyIcon } from "@bitcoin-design/bitcoin-icons-react/outline";
import Button from "@components/Button";
import Container from "@components/Container";
import Header from "@components/Header";
import IconButton from "@components/IconButton";
import Loading from "@components/Loading";
import DualCurrencyField from "@components/form/DualCurrencyField";
import TextField from "@components/form/TextField";
import { useEffect, useRef, useState } from "react";
import Confetti from "react-confetti";
import { useTranslation } from "react-i18next";
import QRCode from "react-qr-code";
import { useNavigate } from "react-router-dom";
import { toast } from "react-toastify";
import { useAccount } from "~/app/context/AccountContext";
import { useSettings } from "~/app/context/SettingsContext";
import { isAlbyLNDHubAccount, isAlbyOAuthAccount } from "~/app/utils";
import api from "~/common/lib/api";
import msg from "~/common/lib/msg";
import { poll } from "~/common/utils/helpers";

function Receive() {
  const { t } = useTranslation("translation", { keyPrefix: "receive" });
  const { t: tCommon } = useTranslation("common");

  const auth = useAccount();
  const {
    isLoading: isLoadingSettings,
    settings,
    getFormattedFiat,
  } = useSettings();
  const showFiat = !isLoadingSettings && settings.showFiat;

  const navigate = useNavigate();
  const [formData, setFormData] = useState({
    amount: "0",
    description: "",
    expiration: "",
  });
  const [loadingInvoice, setLoadingInvoice] = useState(false);
  const [loadingLightningAddress, setLoadingLightningAddress] = useState(false);
  const [invoice, setInvoice] = useState<{
    paymentRequest: string;
    rHash: string;
  } | null>();
  const [copyInvoiceLabel, setCopyInvoiceLabel] = useState(
    tCommon("actions.copy_invoice") as string
  );
  const [copyLightningAddressLabel, setCopyLightningAddressLabel] = useState(
    t("actions.copy_lightning_address") as string
  );
  const [lightningAddress, setLightningAddress] = useState("");
  const [paid, setPaid] = useState(false);
  const [pollingForPayment, setPollingForPayment] = useState(false);
  const mounted = useRef(false);
  const isAlbyUser =
    isAlbyOAuthAccount(auth.account?.connectorType) ||
    isAlbyLNDHubAccount(auth.account?.alias, auth.account?.connectorType);

  useEffect(() => {
    mounted.current = true;

    return () => {
      mounted.current = false;
    };
  }, []);

  const [fiatAmount, setFiatAmount] = useState("");

  useEffect(() => {
    if (formData.amount !== "" && showFiat) {
      (async () => {
        const res = await getFormattedFiat(formData.amount);
        setFiatAmount(res);
      })();
    }
  }, [formData, showFiat, getFormattedFiat]);

  function handleChange(
    event: React.ChangeEvent<HTMLInputElement | HTMLSelectElement>
  ) {
    setFormData({
      ...formData,
      [event.target.name]: event.target.value.trim(),
    });
  }

  function checkPayment(paymentHash: string) {
    setPollingForPayment(true);
    poll({
      fn: () =>
        msg.request("checkPayment", { paymentHash }) as Promise<{
          paid: boolean;
        }>,
      validate: (payment) => payment.paid,
      interval: 3000,
      maxAttempts: 20,
      shouldStopPolling: () => !mounted.current,
    })
      .then(() => {
        setPaid(true);
        auth.fetchAccountInfo(); // Update balance.
      })
      .catch((err) => console.error(err))
      .finally(() => {
        setPollingForPayment(false);
      });
  }

  function setDefaults() {
    setFormData({
      amount: "0",
      description: "",
      expiration: "",
    });
    setPaid(false);
    setPollingForPayment(false);
    setInvoice(null);
  }

  async function createInvoice() {
    try {
      setLoadingInvoice(true);
      const response = await api.makeInvoice({
        amount: formData.amount,
        memo: formData.description,
      });
      setInvoice(response);
      checkPayment(response.rHash);
    } catch (e) {
      if (e instanceof Error) {
        toast.error(e.message);
      }
    } finally {
      setLoadingInvoice(false);
    }
  }

  function handleSubmit(event: React.FormEvent<HTMLFormElement>) {
    event.preventDefault();
    createInvoice();
  }

  async function getLightningAddress() {
    setLoadingLightningAddress(true);
    const response = await api.getAccountInfo();
    const lightningAddress = response.info.lightning_address;
    if (lightningAddress) setLightningAddress(lightningAddress);
    setLoadingLightningAddress(false);
  }

  useEffect(() => {
    getLightningAddress();
  }, []);

  function renderInvoice() {
    if (!invoice) return null;
    return (
      <div className="py-4">
        <div className="relative p-8 bg-white rounded-lg shadow-sm ring-1 ring-black ring-opacity-5 flex justify-center items-center overflow-hidden">
          <QRCode value={invoice.paymentRequest.toUpperCase()} level="M" />
          {paid && (
            <div className="absolute inset-0 flex justify-center items-center bg-white/90">
              <div className="text-center">
                <div className="inline-block bg-green-bitcoin p-1 rounded-full mb-2">
                  <CheckIcon className="w-7 h-7 text-white" />
                </div>
                <p className="text-lg font-bold">{t("success")}</p>
              </div>
            </div>
          )}
        </div>
        {paid && (
          <div className="my-4">
            <Button
              type="submit"
              label={tCommon("actions.receive_again")}
              primary
              fullWidth
              onClick={() => {
                setDefaults();
                navigate("/receive");
              }}
            />
          </div>
        )}
        {!paid && (
          <>
            <div className="mt-8 mb-4 flex justify-center">
              <Button
                onClick={async () => {
                  try {
                    navigator.clipboard.writeText(invoice.paymentRequest);
                    setCopyInvoiceLabel(tCommon("copied"));
                    setTimeout(() => {
                      setCopyInvoiceLabel(tCommon("actions.copy_invoice"));
                    }, 1000);
                  } catch (e) {
                    if (e instanceof Error) {
                      toast.error(e.message);
                    }
                  }
                }}
                icon={<CopyIcon className="w-6 h-6 mr-2" />}
                label={copyInvoiceLabel}
              />
            </div>

            <div className="flex justify-center">
              {pollingForPayment && (
                <div className="flex items-center space-x-2 dark:text-white">
                  <Loading />
                  <span>{t("payment.waiting")}</span>
                </div>
              )}

              {!pollingForPayment && (
                <Button
                  onClick={() => checkPayment(invoice.rHash)}
                  label={t("payment.status")}
                />
              )}
            </div>
          </>
        )}
        {paid && (
          <Confetti
            width={window.innerWidth}
            height={window.innerHeight}
            recycle={false}
            onConfettiComplete={(confetti) => {
              confetti && confetti.reset();
            }}
            style={{ pointerEvents: "none" }}
          />
        )}
      </div>
    );
  }

  return (
    <div className="h-full flex flex-col overflow-y-auto no-scrollbar">
      <Header
        title={t("title")}
        headerLeft={
          <IconButton
            onClick={() => {
              invoice ? setDefaults() : navigate(-1);
            }}
            icon={<CaretLeftIcon className="w-4 h-4" />}
          />
        }
      />
      {invoice ? (
        <Container maxWidth="sm">{renderInvoice()}</Container>
      ) : (
        <div className="pt-4">
          <form onSubmit={handleSubmit}>
            <fieldset disabled={loadingInvoice}>
              <Container justifyBetween maxWidth="sm">
                <div className="py-4">
                  <div className="mb-4">
                    <DualCurrencyField
                      id="amount"
                      min={0}
                      label={t("amount.label")}
                      placeholder={t("amount.placeholder")}
                      fiatValue={fiatAmount}
                      onChange={handleChange}
                      autoFocus
                    />
                  </div>

                  <div className="mb-4">
                    <TextField
                      id="description"
                      label={t("description.label")}
                      placeholder={t("description.placeholder")}
                      onChange={handleChange}
                    />
                  </div>
                </div>
                <div className="mb-4">
                  <Button
                    type="submit"
                    label={t("actions.create_invoice")}
                    fullWidth
                    primary
                    loading={loadingInvoice}
                    disabled={loadingInvoice}
                  />
                </div>
              </Container>
            </fieldset>
          </form>
<<<<<<< HEAD
          {isAlbyUser && (
            <div>
              <Container justifyBetween maxWidth="sm">
                <div className="relative flex  items-center mb-8">
                  <div className="flex-grow border-t border-gray-300 dark:border-gray-700"></div>
                  <span className="flex-shrink mx-4  text-gray-500 dark:text-gray-400 fw-bold">
                    {tCommon("or")}
                  </span>
                  <div className="flex-grow border-t  border-gray-300 dark:border-gray-700"></div>
                </div>
                <div className="mb-4">
                  <Button
                    type="button"
                    label={copyLightningAddressLabel}
                    disabled={loadingLightningAddress}
                    fullWidth
                    onClick={async () => {
                      try {
                        if (!lightningAddress) {
                          throw new Error(
                            "User does not have a lightning address"
                          );
                        }
                        navigator.clipboard.writeText(lightningAddress);
                        setCopyLightningAddressLabel(tCommon("copied"));
                        setTimeout(() => {
                          setCopyLightningAddressLabel(
                            t("actions.copy_lightning_address")
                          );
                        }, 1000);
                      } catch (e) {
                        if (e instanceof Error) {
                          toast.error(e.message);
                        }
                      }
                    }}
                    icon={<CopyIcon className="w-6 h-6 mr-2" />}
                  />
                </div>

                <div className="mb-4">
                  <Button
                    type="button"
                    label={t("redeem_lnurl")}
                    fullWidth
                    onClick={() => {
                      navigate("/lnurlRedeem");
                    }}
                  />
                </div>

=======
          <div>
            <Container justifyBetween maxWidth="sm">
              <div className="relative flex  items-center mb-8">
                <div className="flex-grow border-t border-gray-300 dark:border-gray-700"></div>
                <span className="flex-shrink mx-4  text-gray-500 dark:text-gray-400 fw-bold">
                  {tCommon("or")}
                </span>
                <div className="flex-grow border-t  border-gray-300 dark:border-gray-700"></div>
              </div>
              <div className="mb-4">
                <Button
                  type="button"
                  label={t("redeem_lnurl")}
                  fullWidth
                  onClick={() => {
                    navigate("/lnurlRedeem");
                  }}
                />
              </div>
              {isAlbyUser && (
>>>>>>> 3d1fd827
                <div className="mb-4">
                  <Button
                    type="button"
                    label={t("receive_via_bitcoin_address")}
                    fullWidth
                    onClick={() => {
                      navigate("/onChainReceive");
                    }}
                  />
                </div>
              )}
            </Container>
          </div>
        </div>
      )}
    </div>
  );
}

export default Receive;<|MERGE_RESOLUTION|>--- conflicted
+++ resolved
@@ -297,59 +297,6 @@
               </Container>
             </fieldset>
           </form>
-<<<<<<< HEAD
-          {isAlbyUser && (
-            <div>
-              <Container justifyBetween maxWidth="sm">
-                <div className="relative flex  items-center mb-8">
-                  <div className="flex-grow border-t border-gray-300 dark:border-gray-700"></div>
-                  <span className="flex-shrink mx-4  text-gray-500 dark:text-gray-400 fw-bold">
-                    {tCommon("or")}
-                  </span>
-                  <div className="flex-grow border-t  border-gray-300 dark:border-gray-700"></div>
-                </div>
-                <div className="mb-4">
-                  <Button
-                    type="button"
-                    label={copyLightningAddressLabel}
-                    disabled={loadingLightningAddress}
-                    fullWidth
-                    onClick={async () => {
-                      try {
-                        if (!lightningAddress) {
-                          throw new Error(
-                            "User does not have a lightning address"
-                          );
-                        }
-                        navigator.clipboard.writeText(lightningAddress);
-                        setCopyLightningAddressLabel(tCommon("copied"));
-                        setTimeout(() => {
-                          setCopyLightningAddressLabel(
-                            t("actions.copy_lightning_address")
-                          );
-                        }, 1000);
-                      } catch (e) {
-                        if (e instanceof Error) {
-                          toast.error(e.message);
-                        }
-                      }
-                    }}
-                    icon={<CopyIcon className="w-6 h-6 mr-2" />}
-                  />
-                </div>
-
-                <div className="mb-4">
-                  <Button
-                    type="button"
-                    label={t("redeem_lnurl")}
-                    fullWidth
-                    onClick={() => {
-                      navigate("/lnurlRedeem");
-                    }}
-                  />
-                </div>
-
-=======
           <div>
             <Container justifyBetween maxWidth="sm">
               <div className="relative flex  items-center mb-8">
@@ -370,17 +317,47 @@
                 />
               </div>
               {isAlbyUser && (
->>>>>>> 3d1fd827
-                <div className="mb-4">
-                  <Button
-                    type="button"
-                    label={t("receive_via_bitcoin_address")}
-                    fullWidth
-                    onClick={() => {
-                      navigate("/onChainReceive");
-                    }}
-                  />
-                </div>
+                <>
+                  <div className="mb-4">
+                    <Button
+                      type="button"
+                      label={copyLightningAddressLabel}
+                      disabled={loadingLightningAddress}
+                      fullWidth
+                      onClick={async () => {
+                        try {
+                          if (!lightningAddress) {
+                            throw new Error(
+                              "User does not have a lightning address"
+                            );
+                          }
+                          navigator.clipboard.writeText(lightningAddress);
+                          setCopyLightningAddressLabel(tCommon("copied"));
+                          setTimeout(() => {
+                            setCopyLightningAddressLabel(
+                              t("actions.copy_lightning_address")
+                            );
+                          }, 1000);
+                        } catch (e) {
+                          if (e instanceof Error) {
+                            toast.error(e.message);
+                          }
+                        }
+                      }}
+                      icon={<CopyIcon className="w-6 h-6 mr-2" />}
+                    />
+                  </div>
+                  <div className="mb-4">
+                    <Button
+                      type="button"
+                      label={t("receive_via_bitcoin_address")}
+                      fullWidth
+                      onClick={() => {
+                        navigate("/onChainReceive");
+                      }}
+                    />
+                  </div>
+                </>
               )}
             </Container>
           </div>
