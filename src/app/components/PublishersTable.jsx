--- conflicted
+++ resolved
@@ -27,7 +27,6 @@
                       alt={publisher.host}
                     />
                   </div>
-<<<<<<< HEAD
                   <div className="ml-4">
                     <div className="flex items-center">
                       <p className="text-lg inline mr-2">{publisher.name}</p>
@@ -42,43 +41,21 @@
                     </div>
                     <div className="text-sm text-gray-500">
                       {publisher.host} · {publisher.paymentsCount} payments
-=======
-                </div>
-              </div>
-            </td>
-            <td className="px-6 py-6 whitespace-nowrap text-right">
-              {publisher.totalBudget && (
-                <div className="ml-40">
-                  <p className="text-lg text-gray-700 mb-0">
-                    {publisher.usedBudget} / {publisher.totalBudget} sats
-                  </p>
-                  <div className="relative mt-2 ml-auto">
-                    <div className="flex items-center justify-end">
-                      <div className="w-40">
-                        <Progressbar percentage={publisher.percentage} />
-                      </div>
-                      <span
-                        className={`ml-2 text-sm font-semibold text-blue-500`}
-                      >
-                        {publisher.percentage}%
-                      </span>
->>>>>>> b5cf0e6e
                     </div>
                   </div>
                 </div>
               </td>
-              <td className="px-4 py-6 whitespace-nowrap text-right">
+              <td className="px-6 py-6 whitespace-nowrap text-right">
                 {publisher.totalBudget && (
                   <div className="ml-40">
                     <p className="text-lg text-gray-700 mb-0">
                       {publisher.usedBudget} / {publisher.totalBudget} sats
                     </p>
-                    <div className="relative mt-2 w-44 ml-auto">
-                      <div className="flex items-center">
-                        <div
-                          style={{ width: `${publisher.percentage}%` }}
-                          className="ml-auto h-2 shadow-none rounded flex flex-col text-center whitespace-nowrap text-white justify-center bg-blue-500"
-                        />
+                    <div className="relative mt-2 ml-auto">
+                      <div className="flex items-center justify-end">
+                        <div className="w-40">
+                          <Progressbar percentage={publisher.percentage} />
+                        </div>
                         <span
                           className={`ml-2 text-sm font-semibold text-blue-500`}
                         >
