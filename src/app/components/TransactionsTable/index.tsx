--- conflicted
+++ resolved
@@ -67,15 +67,10 @@
                     )}
                     <div className="flex ml-auto text-right space-x-3 flex-shrink-0">
                       <div>
-<<<<<<< HEAD
                         <p className="text-sm font-medium dark:text-white">
-                          {["sent", "sending"].includes(tx.type) ? "-" : "+"}
-=======
-                        <p className="text-sm font-medium">
                           {[tx.type && "sent", "sending"].includes(tx.type)
                             ? "-"
                             : "+"}
->>>>>>> 9fc6f2f1
                           {tx.totalAmount} sat
                         </p>
                         <p className="text-xs text-gray-400">{tx.date}</p>
