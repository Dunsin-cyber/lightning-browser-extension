import {
  AddressBookIcon,
  CaretDownIcon,
  GlobeIcon,
  PlusIcon,
  WalletIcon,
} from "@bitcoin-design/bitcoin-icons-react/filled";
import { useEffect } from "react";
import { useTranslation } from "react-i18next";
import { useNavigate } from "react-router-dom";
import Avatar from "~/app/components/Avatar";
import MenuDivider from "~/app/components/Menu/MenuDivider";
import SkeletonLoader from "~/app/components/SkeletonLoader";
import { useAccount } from "~/app/context/AccountContext";
import { useAccounts } from "~/app/context/AccountsContext";
import { isAlbyLNDHubAccount, isAlbyOAuthAccount } from "~/app/utils";
import utils from "~/common/lib/utils";

import Menu from "../Menu";

export type Props = {
  showOptions?: boolean;
};

function AccountMenu({ showOptions = true }: Props) {
  const { t } = useTranslation("components", { keyPrefix: "account_menu" });
  const { t: tCommon } = useTranslation("common");

  const {
    selectAccount,
    account: authAccount,
    balancesDecorated,
    accountLoading,
  } = useAccount();
  const navigate = useNavigate();
  const { accounts, getAccounts } = useAccounts();

  // update title
  const title =
    !!authAccount?.name &&
    typeof authAccount?.name === "string" &&
    `${authAccount?.name}`;

  useEffect(() => {
    getAccounts();
    // eslint-disable-next-line react-hooks/exhaustive-deps
  }, []);

  function openOptions(path: string) {
    // if we are in the popup
    if (window.location.pathname !== "/options.html") {
      utils.openPage(`options.html#/${path}`);
      // close the popup
      window.close();
    } else {
      navigate(`/${path}`);
    }
  }

  return (
    <div className="relative pl-2 flex justify-end w-72">
      <Menu as="div">
        <Menu.Button className="h-full px-2 rounded-md hover:bg-gray-100 dark:hover:bg-white/10 transition-colors duration-200">
          <div className="flex items-center">
<<<<<<< HEAD
            <Avatar
              size={24}
              url={authAccount?.avatarUrl}
              name={authAccount?.id || ""}
            />
=======
            {accountLoading ? (
              <SkeletonLoader
                className="rounded-full w-6 h-6 overflow-hidden"
                containerClassName="inline-flex"
              />
            ) : (
              <Avatar size={24} name={authAccount?.id || ""} />
            )}
>>>>>>> 79401154
            <div
              className={`flex-auto mx-2 py-3 overflow-hidden max-w-[14rem] text-left`}
            >
              <div
                title={title || ""}
                className="text-sm font-medium text-gray-700 dark:text-neutral-400 text-ellipsis overflow-hidden whitespace-nowrap"
              >
                {accountLoading ? (
                  <SkeletonLoader className="w-20" />
                ) : (
                  title || "⚠️"
                )}
              </div>
            </div>
            <CaretDownIcon className="h-4 w-4 dark:text-white" />
            <span className="sr-only">{t("screen_reader")}</span>
          </div>
        </Menu.Button>
        <Menu.List position="right" fullWidth>
          <Menu.Item>
            <div
              className={`flex-auto px-4 py-2 overflow-hidden ${
                !title && !balancesDecorated ? "w-28" : ""
              }`}
            >
              <span className="text-xs text-gray-500 dark:text-neutral-300">
                {tCommon("balance")}
              </span>
              <p className="flex justify-between">
                <span className="dark:text-white">
                  {accountLoading ? (
                    <SkeletonLoader className="w-16" />
                  ) : (
                    balancesDecorated.accountBalance
                  )}
                </span>
                <span className="text-gray-500 dark:text-neutral-300">
                  {accountLoading ? (
                    <SkeletonLoader className="w-12" />
                  ) : (
                    balancesDecorated.fiatBalance && (
                      <>~{balancesDecorated.fiatBalance}</>
                    )
                  )}
                </span>
              </p>
            </div>
          </Menu.Item>
          <Menu.ItemButton
            onClick={() => {
              openOptions(`accounts/${authAccount?.id}`);
            }}
          >
            <WalletIcon className="h-5 w-5 mr-2 text-gray-700 dark:text-neutral-300" />
            {t("options.account.account_settings")}
          </Menu.ItemButton>
          {(isAlbyLNDHubAccount(
            authAccount?.alias,
            authAccount?.connectorType
          ) ||
            isAlbyOAuthAccount(authAccount?.connectorType)) && (
            <Menu.ItemButton
              onClick={() => {
                window.open(`https://getalby.com/user`, "_blank");
              }}
            >
              <GlobeIcon className="h-5 w-5 mr-2 text-gray-700 dark:text-neutral-300" />
              {t("options.account.go_to_web_wallet")} →
            </Menu.ItemButton>
          )}

          {Object.keys(accounts).length > 1 && (
            <>
              <MenuDivider />
              <Menu.Subheader>{t("title")}</Menu.Subheader>
              {Object.keys(accounts).map((accountId) => {
                // Do not render the current active account
                if (accountId === authAccount?.id) {
                  return;
                }

                const account = accounts[accountId];
                return (
                  <Menu.ItemButton
                    key={accountId}
                    onClick={() => {
                      selectAccount(accountId);
                    }}
                    disabled={accountLoading}
                    title={account.name}
                  >
                    <div className="shrink-0">
                      <Avatar
                        size={24}
                        name={account.id}
                        url={account.avatarUrl}
                      />
                    </div>
                    <span className="overflow-hidden text-ellipsis whitespace-nowrap ml-2">
                      {account.name}&nbsp;
                    </span>
                  </Menu.ItemButton>
                );
              })}
            </>
          )}

          {showOptions && (
            <>
              <Menu.Divider />
              <Menu.ItemButton
                onClick={() => {
                  openOptions("accounts/new");
                }}
              >
                <PlusIcon className="h-5 w-5 mr-2 text-gray-700 dark:text-neutral-300" />
                {t("options.account.add")}
              </Menu.ItemButton>
              <Menu.ItemButton
                onClick={() => {
                  openOptions("accounts");
                }}
              >
                <AddressBookIcon className="h-5 w-5 mr-2 text-gray-700 dark:text-neutral-300" />
                {t("options.account.manage")}
              </Menu.ItemButton>
            </>
          )}
        </Menu.List>
      </Menu>
    </div>
  );
}

export default AccountMenu;<|MERGE_RESOLUTION|>--- conflicted
+++ resolved
@@ -62,22 +62,18 @@
       <Menu as="div">
         <Menu.Button className="h-full px-2 rounded-md hover:bg-gray-100 dark:hover:bg-white/10 transition-colors duration-200">
           <div className="flex items-center">
-<<<<<<< HEAD
-            <Avatar
-              size={24}
-              url={authAccount?.avatarUrl}
-              name={authAccount?.id || ""}
-            />
-=======
             {accountLoading ? (
               <SkeletonLoader
                 className="rounded-full w-6 h-6 overflow-hidden"
                 containerClassName="inline-flex"
               />
             ) : (
-              <Avatar size={24} name={authAccount?.id || ""} />
+              <Avatar
+                size={24}
+                url={authAccount?.avatarUrl}
+                name={authAccount?.id || ""}
+              />
             )}
->>>>>>> 79401154
             <div
               className={`flex-auto mx-2 py-3 overflow-hidden max-w-[14rem] text-left`}
             >
