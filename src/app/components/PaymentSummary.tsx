type Props = {
  amount: string | React.ReactNode;
  amountAlt?: string;
  description?: string | React.ReactNode;
};

function PaymentSummary({ amount, amountAlt, description }: Props) {
  return (
<<<<<<< HEAD
    <div className="p-4 shadow bg-white rounded-lg dark:bg-surface-02dp">
      <dl className="mb-0">
        <dt className="uppercase font-semibold text-gray-500 text-xs">
          Amount
        </dt>
        <dd className="mb-0 dark:text-white">{amount} sat</dd>
        {amountAlt && <dd className="text-gray-500">{amountAlt}</dd>}
        <dt className="mt-4 uppercase font-semibold text-gray-500 text-xs">
          Description
        </dt>
        <dd className="mb-0 dark:text-white break-all">{description}</dd>
      </dl>
    </div>
=======
    <dl className="mb-0">
      <dt className="font-medium text-gray-800 dark:text-white">Amount</dt>
      <dd className="mb-0 text-gray-600 dark:text-gray-500">{amount}</dd>
      {amountAlt && <dd className="text-gray-500">{amountAlt}</dd>}
      <dt className="mt-4 font-medium text-gray-800 dark:text-white">
        Description
      </dt>
      <dd className="mb-0 text-gray-600 dark:text-gray-500 break-all">
        {description}
      </dd>
    </dl>
>>>>>>> ac6bb61a
  );
}

export default PaymentSummary;<|MERGE_RESOLUTION|>--- conflicted
+++ resolved
@@ -6,24 +6,9 @@
 
 function PaymentSummary({ amount, amountAlt, description }: Props) {
   return (
-<<<<<<< HEAD
-    <div className="p-4 shadow bg-white rounded-lg dark:bg-surface-02dp">
-      <dl className="mb-0">
-        <dt className="uppercase font-semibold text-gray-500 text-xs">
-          Amount
-        </dt>
-        <dd className="mb-0 dark:text-white">{amount} sat</dd>
-        {amountAlt && <dd className="text-gray-500">{amountAlt}</dd>}
-        <dt className="mt-4 uppercase font-semibold text-gray-500 text-xs">
-          Description
-        </dt>
-        <dd className="mb-0 dark:text-white break-all">{description}</dd>
-      </dl>
-    </div>
-=======
     <dl className="mb-0">
       <dt className="font-medium text-gray-800 dark:text-white">Amount</dt>
-      <dd className="mb-0 text-gray-600 dark:text-gray-500">{amount}</dd>
+      <dd className="mb-0 text-gray-600 dark:text-gray-500">{amount} sat</dd>
       {amountAlt && <dd className="text-gray-500">{amountAlt}</dd>}
       <dt className="mt-4 font-medium text-gray-800 dark:text-white">
         Description
@@ -32,7 +17,6 @@
         {description}
       </dd>
     </dl>
->>>>>>> ac6bb61a
   );
 }
 
