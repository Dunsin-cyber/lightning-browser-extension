--- conflicted
+++ resolved
@@ -6,11 +6,7 @@
 
 function PaymentSummary({ amount, amountAlt, description }: Props) {
   return (
-<<<<<<< HEAD
-    <div className="p-4 bg-gray-50 border-t border-b border-gray-200 rounded-lg dark:bg-gray-200">
-=======
-    <div className="p-4 bg-white border-t border-b border-gray-200">
->>>>>>> 59b9bef7
+    <div className="p-4 bg-white border-t border-b border-gray-200 rounded-lg dark:bg-gray-200">
       <dl className="mb-0">
         <dt className="uppercase font-semibold text-gray-500 text-xs">
           Amount
