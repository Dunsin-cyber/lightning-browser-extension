--- conflicted
+++ resolved
@@ -21,12 +21,7 @@
 ];
 
 const initialSteps = routes.map((route, index) => ({
-<<<<<<< HEAD
   id: route.name,
-  href: route.path,
-=======
-  id: `Step ${index + 1}`,
->>>>>>> 4ae5a422
   status: "upcoming",
 }));
 
