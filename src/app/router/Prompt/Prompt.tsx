import AccountMenu from "@components/AccountMenu";
import ConfirmAddAccount from "@screens/ConfirmAddAccount";
import ConfirmKeysend from "@screens/ConfirmKeysend";
import ConfirmPayment from "@screens/ConfirmPayment";
import ConfirmRequestPermission from "@screens/ConfirmRequestPermission";
import ConfirmSignMessage from "@screens/ConfirmSignMessage";
import Enable from "@screens/Enable";
import LNURLAuth from "@screens/LNURLAuth";
import LNURLChannel from "@screens/LNURLChannel";
import LNURLPay from "@screens/LNURLPay";
import LNURLWithdraw from "@screens/LNURLWithdraw";
import MakeInvoice from "@screens/MakeInvoice";
import NostrConfirm from "@screens/Nostr/Confirm";
import NostrConfirmGetPublicKey from "@screens/Nostr/ConfirmGetPublicKey";
import NostrConfirmSignMessage from "@screens/Nostr/ConfirmSignMessage";
import NostrConfirmSignSchnorr from "@screens/Nostr/ConfirmSignSchnorr";
import Unlock from "@screens/Unlock";
import { HashRouter, Navigate, Outlet, Route, Routes } from "react-router-dom";
import { ToastContainer } from "react-toastify";
import Providers from "~/app/context/Providers";
import RequireAuth from "~/app/router/RequireAuth";
import ConfirmGetAddress from "~/app/screens/ConfirmGetAddress";
import ConfirmSignPsbt from "~/app/screens/ConfirmSignPsbt";
import type { NavigationState, OriginData } from "~/types";

// Parse out the parameters from the querystring.
const params = new URLSearchParams(window.location.search);

const getParamValues = (params: URLSearchParams, key: string) => {
  const valueFromKey = params.get(key);
  if (!!valueFromKey && typeof valueFromKey === "string") {
    try {
      return JSON.parse(valueFromKey as string);
    } catch (e) {
      // not valid JSON, let's return only the string
      return valueFromKey;
    }
  }
};

const createStateFromParams = (params: URLSearchParams): NavigationState => ({
  origin: getParamValues(params, "origin"),
  args: getParamValues(params, "args") || {}, // important: args can be null
  action: getParamValues(params, "action"),
  isPrompt: true,
});

const navigationState = createStateFromParams(params);
function Prompt() {
  return (
    <Providers>
      <HashRouter>
        <Routes>
          <Route
            path="/"
            element={
              <RequireAuth>
                <Layout />
              </RequireAuth>
            }
          >
            <Route
              index
              element={
                <Navigate
                  to={`/${navigationState.action}`}
                  replace
                  state={navigationState}
                />
              }
            />
            <Route
              path="public/alby/enable"
              element={<Enable origin={navigationState.origin as OriginData} />} // prompt will always have an `origin` set, just the type is optional to support usage via PopUp
            />
            <Route
              path="public/webln/enable"
              element={<Enable origin={navigationState.origin as OriginData} />} // prompt will always have an `origin` set, just the type is optional to support usage via PopUp
            />
            <Route
              path="public/nostr/enable"
              element={<Enable origin={navigationState.origin as OriginData} />} // prompt will always have an `origin` set, just the type is optional to support usage via PopUp
            />
            <Route
              path="public/webbtc/enable"
              element={<Enable origin={navigationState.origin as OriginData} />} // prompt will always have an `origin` set, just the type is optional to support usage via PopUp
            />
            <Route path="public/nostr/confirm" element={<NostrConfirm />} />
            <Route
              path="public/nostr/confirmGetPublicKey"
              element={<NostrConfirmGetPublicKey />}
            />
            <Route
              path="public/nostr/confirmSignMessage"
              element={<NostrConfirmSignMessage />}
            />
            <Route
              path="public/nostr/confirmSignSchnorr"
              element={<NostrConfirmSignSchnorr />}
            />

            <Route path="lnurlAuth" element={<LNURLAuth />} />
            <Route path="lnurlPay" element={<LNURLPay />} />
            <Route path="lnurlWithdraw" element={<LNURLWithdraw />} />
            <Route path="lnurlChannel" element={<LNURLChannel />} />
            <Route path="makeInvoice" element={<MakeInvoice />} />
            <Route path="confirmPayment" element={<ConfirmPayment />} />
            <Route path="confirmKeysend" element={<ConfirmKeysend />} />
            <Route path="confirmSignMessage" element={<ConfirmSignMessage />} />
<<<<<<< HEAD
            <Route path="confirmSignPsbt" element={<ConfirmSignPsbt />} />
            <Route path="confirmGetAddress" element={<ConfirmGetAddress />} />
=======
            <Route path="confirmAddAccount" element={<ConfirmAddAccount />} />
>>>>>>> 311bd9fa
            <Route
              path="public/confirmRequestPermission"
              element={<ConfirmRequestPermission />}
            />
          </Route>
          <Route
            path="unlock"
            element={
              <>
                <Unlock />
                <ToastContainer autoClose={10000} hideProgressBar={true} />
              </>
            }
          />
        </Routes>
      </HashRouter>
    </Providers>
  );
}

const Layout = () => {
  return (
    <>
      <ToastContainer autoClose={10000} hideProgressBar={true} />
      <div className="px-4 py-2 justify-end bg-white flex border-b border-gray-200 dark:bg-surface-02dp dark:border-neutral-500">
        <AccountMenu showOptions={false} />
      </div>

      <main className="flex flex-col grow min-h-0">
        <Outlet />
      </main>
    </>
  );
};

export default Prompt;<|MERGE_RESOLUTION|>--- conflicted
+++ resolved
@@ -107,12 +107,9 @@
             <Route path="confirmPayment" element={<ConfirmPayment />} />
             <Route path="confirmKeysend" element={<ConfirmKeysend />} />
             <Route path="confirmSignMessage" element={<ConfirmSignMessage />} />
-<<<<<<< HEAD
+            <Route path="confirmAddAccount" element={<ConfirmAddAccount />} />
             <Route path="confirmSignPsbt" element={<ConfirmSignPsbt />} />
             <Route path="confirmGetAddress" element={<ConfirmGetAddress />} />
-=======
-            <Route path="confirmAddAccount" element={<ConfirmAddAccount />} />
->>>>>>> 311bd9fa
             <Route
               path="public/confirmRequestPermission"
               element={<ConfirmRequestPermission />}
