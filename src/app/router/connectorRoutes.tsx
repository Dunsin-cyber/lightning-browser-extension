import ConnectBtcpay from "@screens/connectors/ConnectBtcpay";
import ConnectCitadel from "@screens/connectors/ConnectCitadel";
import ConnectEclair from "@screens/connectors/ConnectEclair";
import ConnectGaloy, { galoyUrls } from "@screens/connectors/ConnectGaloy";
import ConnectLnbits from "@screens/connectors/ConnectLnbits";
import ConnectLnc from "@screens/connectors/ConnectLnc";
import ConnectLnd from "@screens/connectors/ConnectLnd";
import ConnectLndHub from "@screens/connectors/ConnectLndHub";
import ConnectMyNode from "@screens/connectors/ConnectMyNode";
import ConnectRaspiBlitz from "@screens/connectors/ConnectRaspiBlitz";
import ConnectStart9 from "@screens/connectors/ConnectStart9";
import ConnectUmbrel from "@screens/connectors/ConnectUmbrel";
import NewWallet from "@screens/connectors/NewWallet";
import i18n from "~/i18n/i18nConfig";
import { translationI18nNamespace } from "~/i18n/namespaces";

import ConnectCommando from "../screens/connectors/ConnectCommando";
import alby from "/static/assets/icons/alby.png";
import btcpay from "/static/assets/icons/btcpay.svg";
import citadel from "/static/assets/icons/citadel.png";
import core_ln from "/static/assets/icons/core_ln.svg";
import eclair from "/static/assets/icons/eclair.jpg";
import galoyBitcoinBeach from "/static/assets/icons/galoy_bitcoin_beach.png";
import galoyBitcoinJungle from "/static/assets/icons/galoy_bitcoin_jungle.png";
import lnbits from "/static/assets/icons/lnbits.png";
import lnd from "/static/assets/icons/lnd.png";
import lndhubBlueWallet from "/static/assets/icons/lndhub_bluewallet.png";
import lndhubGo from "/static/assets/icons/lndhub_go.png";
import mynode from "/static/assets/icons/mynode.png";
import raspiblitz from "/static/assets/icons/raspiblitz.png";
import start9 from "/static/assets/icons/start9.png";
import umbrel from "/static/assets/icons/umbrel.png";

const galoyPaths: { [key: string]: keyof typeof galoyUrls } = {
  bitcoinBeach: "galoy-bitcoin-beach",
  bitcoinJungle: "galoy-bitcoin-jungle",
};

function getConnectorRoutes() {
  return [
    {
      path: "create-wallet",
      element: <NewWallet />,
      title: i18n.t("choose_connector.alby.title", translationI18nNamespace),
      description: i18n.t(
        "choose_connector.alby.description",
        translationI18nNamespace
      ),
      logo: alby,
    },
    {
      path: "lnd",
      element: <ConnectLnd />,
      title: i18n.t("choose_connector.lnd.title", translationI18nNamespace),
      description: i18n.t(
        "choose_connector.lnd.description",
        translationI18nNamespace
      ),
      logo: lnd,
    },
    {
<<<<<<< HEAD
      path: "lnc",
      element: <ConnectLnc />,
      title: "Connect with LNC",
      description: "Use LNC to connect to your LND",
      logo: lnd,
=======
      path: "commando",
      element: <ConnectCommando />,
      title: i18n.t(
        "choose_connector.commando.title",
        translationI18nNamespace
      ),
      description: i18n.t(
        "choose_connector.commando.description",
        translationI18nNamespace
      ),
      logo: core_ln,
>>>>>>> 77bc19d6
    },
    {
      path: "lnbits",
      element: <ConnectLnbits />,
      title: i18n.t("choose_connector.lnbits.title", translationI18nNamespace),
      description: i18n.t(
        "choose_connector.lnbits.description",
        translationI18nNamespace
      ),
      logo: lnbits,
    },
    {
      path: "lnd-hub-go",
      element: <ConnectLndHub lndHubType="lndhub_go" />,
      title: i18n.t(
        "choose_connector.lndhub_go.title",
        translationI18nNamespace
      ),
      description: i18n.t(
        "choose_connector.lndhub_go.description",
        translationI18nNamespace
      ),
      logo: lndhubGo,
    },
    {
      path: "lnd-hub-bluewallet",
      element: <ConnectLndHub />,
      title: i18n.t(
        "choose_connector.lndhub_bluewallet.title",
        translationI18nNamespace
      ),
      description: i18n.t(
        "choose_connector.lndhub_bluewallet.description",
        translationI18nNamespace
      ),
      logo: lndhubBlueWallet,
    },
    {
      path: "eclair",
      element: <ConnectEclair />,
      title: i18n.t("choose_connector.eclair.title", translationI18nNamespace),
      description: i18n.t(
        "choose_connector.eclair.description",
        translationI18nNamespace
      ),
      logo: eclair,
    },
    {
      path: "citadel",
      element: <ConnectCitadel />,
      title: i18n.t("choose_connector.citadel.title", translationI18nNamespace),
      description: i18n.t(
        "choose_connector.citadel.description",
        translationI18nNamespace
      ),
      logo: citadel,
    },
    {
      path: "umbrel",
      element: <ConnectUmbrel />,
      title: i18n.t("choose_connector.umbrel.title", translationI18nNamespace),
      description: i18n.t(
        "choose_connector.umbrel.description",
        translationI18nNamespace
      ),
      logo: umbrel,
    },
    {
      path: "mynode",
      element: <ConnectMyNode />,
      title: i18n.t("choose_connector.mynode.title", translationI18nNamespace),
      description: i18n.t(
        "choose_connector.mynode.description",
        translationI18nNamespace
      ),
      logo: mynode,
    },
    {
      path: "start9",
      element: <ConnectStart9 />,
      title: i18n.t("choose_connector.start9.title", translationI18nNamespace),
      description: i18n.t(
        "choose_connector.start9.description",
        translationI18nNamespace
      ),
      logo: start9,
    },
    {
      path: "raspiblitz",
      element: <ConnectRaspiBlitz />,
      title: i18n.t(
        "choose_connector.raspiblitz.title",
        translationI18nNamespace
      ),
      description: i18n.t(
        "choose_connector.raspiblitz.description",
        translationI18nNamespace
      ),
      logo: raspiblitz,
    },
    {
      path: galoyPaths.bitcoinBeach,
      element: <ConnectGaloy instance={galoyPaths.bitcoinBeach} />,
      title: i18n.t(
        "choose_connector.bitcoin_beach.title",
        translationI18nNamespace
      ),
      description: i18n.t(
        "choose_connector.bitcoin_beach.description",
        translationI18nNamespace
      ),
      logo: galoyBitcoinBeach,
    },
    {
      path: galoyPaths.bitcoinJungle,
      element: <ConnectGaloy instance={galoyPaths.bitcoinJungle} />,
      title: i18n.t(
        "choose_connector.bitcoin_jungle.title",
        translationI18nNamespace
      ),
      description: i18n.t(
        "choose_connector.bitcoin_jungle.description",
        translationI18nNamespace
      ),
      logo: galoyBitcoinJungle,
    },
    {
      path: "btcpay",
      element: <ConnectBtcpay />,
      title: i18n.t("choose_connector.btcpay.title", translationI18nNamespace),
      description: i18n.t(
        "choose_connector.btcpay.description",
        translationI18nNamespace
      ),
      logo: btcpay,
    },
  ];
}

export default getConnectorRoutes;<|MERGE_RESOLUTION|>--- conflicted
+++ resolved
@@ -59,13 +59,13 @@
       logo: lnd,
     },
     {
-<<<<<<< HEAD
       path: "lnc",
       element: <ConnectLnc />,
       title: "Connect with LNC",
       description: "Use LNC to connect to your LND",
       logo: lnd,
-=======
+    },
+    {
       path: "commando",
       element: <ConnectCommando />,
       title: i18n.t(
@@ -77,7 +77,6 @@
         translationI18nNamespace
       ),
       logo: core_ln,
->>>>>>> 77bc19d6
     },
     {
       path: "lnbits",
