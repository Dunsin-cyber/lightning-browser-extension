--- conflicted
+++ resolved
@@ -226,11 +226,6 @@
     connectorMap["commando"],
     connectorMap["lnbits"],
     connectorMap["lnd-hub-go"],
-<<<<<<< HEAD
-    connectorMap["lnd-hub-bluewallet"],
-=======
-    connectorMap["kollider"],
->>>>>>> 7dc126ff
     connectorMap["eclair"],
     connectorMap["btcpay"],
     connectorMap[galoyPaths.blink],
