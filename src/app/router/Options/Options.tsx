import Container from "@components/Container";
import Navbar from "@components/Navbar";
import Accounts from "@screens/Accounts";
import AccountDetail from "@screens/Accounts/Detail";
import ConfirmPayment from "@screens/ConfirmPayment";
import DefaultView from "@screens/Home/DefaultView";
import Keysend from "@screens/Keysend";
import LNURLAuth from "@screens/LNURLAuth";
import LNURLChannel from "@screens/LNURLChannel";
import LNURLPay from "@screens/LNURLPay";
import LNURLWithdraw from "@screens/LNURLWithdraw";
import TestConnection from "@screens/Options/TestConnection";
import Publishers from "@screens/Publishers";
import PublisherDetail from "@screens/Publishers/Detail";
import Receive from "@screens/Receive";
import Send from "@screens/Send";
import Settings from "@screens/Settings";
import Transactions from "@screens/Transactions";
import Unlock from "@screens/Unlock";
import { useEffect, useState } from "react";
import { useTranslation } from "react-i18next";
import { HashRouter, Navigate, Outlet, Route, Routes } from "react-router-dom";
import { ToastContainer } from "react-toastify";
import ScrollToTop from "~/app/components/ScrollToTop";
import Providers from "~/app/context/Providers";
import RequireAuth from "~/app/router/RequireAuth";
import { getConnectorRoutes, renderRoutes } from "~/app/router/connectorRoutes";
import BackupSecretKey from "~/app/screens/Accounts/BackupSecretKey";
import ImportSecretKey from "~/app/screens/Accounts/ImportSecretKey";
import NostrAdvancedSettings from "~/app/screens/Accounts/NostrAdvancedSettings";
import Discover from "~/app/screens/Discover";
import AlbyWalletCreate from "~/app/screens/connectors/AlbyWallet/create";
import AlbyWalletLogin from "~/app/screens/connectors/AlbyWallet/login";
import ChooseConnector from "~/app/screens/connectors/ChooseConnector";
import ChooseConnectorPath from "~/app/screens/connectors/ChooseConnectorPath";
import { getAlbyWalletOptions } from "~/app/utils";
import i18n from "~/i18n/i18nConfig";

function Options() {
  const connectorRoutes = getConnectorRoutes();
<<<<<<< HEAD
=======
  const [options, setOptions] = useState({ signup_disabled: false });

  useEffect(() => {
    getAlbyWalletOptions().then((options) => {
      setOptions(options);
    });
  }, []);

>>>>>>> 944ff08a
  return (
    <Providers>
      <HashRouter>
        <ScrollToTop />
        <Routes>
          <Route
            path="/"
            element={
              <RequireAuth>
                <Layout />
              </RequireAuth>
            }
          >
            <Route index element={<Navigate to="/publishers" replace />} />
            <Route path="discover">
              <Route index element={<Discover />} />
            </Route>
            <Route path="publishers">
              <Route path=":id" element={<PublisherDetail />} />
              <Route index element={<Publishers />} />
            </Route>
            <Route path="send" element={<Send />} />
            <Route path="confirmPayment" element={<ConfirmPayment />} />
            <Route path="keysend" element={<Keysend />} />
            <Route path="receive" element={<Receive />} />
            <Route path="wallet" element={<DefaultView />} />
            <Route path="transactions">
              <Route
                path="outgoing"
                element={<Transactions type="outgoing" />}
              />
              <Route
                path="incoming"
                element={<Transactions type="incoming" />}
              />
            </Route>
            <Route path="lnurlPay" element={<LNURLPay />} />
            <Route path="lnurlChannel" element={<LNURLChannel />} />
            <Route path="lnurlWithdraw" element={<LNURLWithdraw />} />
            <Route path="lnurlAuth" element={<LNURLAuth />} />
            <Route path="settings" element={<Settings />} />
            <Route path="accounts">
              <Route path=":id" element={<AccountDetail />} />
              <Route
                path=":id/secret-key/backup"
                element={<BackupSecretKey />}
              />
              <Route
                path=":id/secret-key/import"
                element={<ImportSecretKey />}
              />
              <Route path=":id/nostr" element={<NostrAdvancedSettings />} />
              <Route
                path="new"
                element={
                  <Container maxWidth="xl">
                    <Outlet />
                  </Container>
                }
              >
                <Route index element={<ChooseConnectorPath />} />
                <Route
                  path="create"
                  element={<AlbyWalletCreate options={options} />}
                />
                <Route
                  path="login"
                  element={<AlbyWalletLogin options={options} />}
                />
                <Route path="choose-connector">
                  <Route
                    index
                    element={
                      <ChooseConnector
                        title={i18n.t("translation:choose_connector.title")}
                        description={i18n.t(
                          "translation:choose_connector.description"
                        )}
                        connectorRoutes={connectorRoutes}
                      />
                    }
                  />
                  {renderRoutes(connectorRoutes)}
                </Route>
              </Route>
              <Route index element={<Accounts />} />
            </Route>
            <Route
              path="test-connection"
              element={
                <Container>
                  <TestConnection />
                </Container>
              }
            />
          </Route>
          <Route
            path="unlock"
            element={
              <>
                <Unlock />
                <ToastContainer autoClose={10000} hideProgressBar={true} />
              </>
            }
          />
        </Routes>
      </HashRouter>
    </Providers>
  );
}

const Layout = () => {
  const { t: tCommon } = useTranslation("common");

  return (
    <div>
      <Navbar>
        <Navbar.Link href="/discover">{tCommon("discover")}</Navbar.Link>
        <Navbar.Link href="/publishers">
          {tCommon("connected_sites")}
        </Navbar.Link>
        <Navbar.Link href="/wallet">{tCommon("wallet")}</Navbar.Link>
      </Navbar>
      <ToastContainer
        autoClose={15000}
        hideProgressBar={true}
        className="w-fit max-w-2xl"
      />

      <Outlet />
    </div>
  );
};

export default Options;<|MERGE_RESOLUTION|>--- conflicted
+++ resolved
@@ -38,8 +38,6 @@
 
 function Options() {
   const connectorRoutes = getConnectorRoutes();
-<<<<<<< HEAD
-=======
   const [options, setOptions] = useState({ signup_disabled: false });
 
   useEffect(() => {
@@ -48,7 +46,6 @@
     });
   }, []);
 
->>>>>>> 944ff08a
   return (
     <Providers>
       <HashRouter>
