import React, { useState, useEffect } from "react";
import { HashRouter, Navigate, Outlet, Routes, Route } from "react-router-dom";

import utils from "../../../common/lib/utils";
import { AuthProvider } from "../../context/AuthContext";
import RequireAuth from "../RequireAuth";
import Container from "../../components/Container";
import Navbar from "../../components/Navbar";
import Publishers from "../../screens/Publishers";
import Publisher from "../../screens/Publisher";
import ChooseConnector from "../../screens/Options/ChooseConnector";
import TestConnection from "../../screens/Options/TestConnection";
import Send from "../../screens/Send";
import Receive from "../../screens/Receive";
import Settings from "../../screens/Settings";
import Unlock from "../../screens/Unlock";

function Options() {
  return (
    <AuthProvider>
      <HashRouter>
        <Routes>
          <Route
            path="/"
            element={
              <RequireAuth>
                <Layout />
              </RequireAuth>
            }
          >
            <Route index element={<Navigate to="/publishers" replace />} />
            <Route path="publishers">
              <Route path=":id" element={<Publisher />} />
              <Route index element={<Publishers />} />
            </Route>
            <Route path="send" element={<Send />} />
            <Route path="receive" element={<Receive />} />
            <Route path="settings" element={<Settings />} />
            <Route
              path="accounts/new/*"
              element={
                <Container>
                  <ChooseConnector />
                </Container>
              }
            />
            <Route
              path="test-connection"
              element={
                <Container>
                  <TestConnection />
                </Container>
              }
            />
          </Route>
          <Route path="unlock" element={<Unlock />} />
        </Routes>
      </HashRouter>
    </AuthProvider>
  );
}

const Layout = () => {
  const [accountInfo, setAccountInfo] = useState({});

<<<<<<< HEAD
  useEffect(() => {
    getAccountInfo();
  }, []);

  function getAccountInfo() {
    utils.call("accountInfo").then((response) => {
=======
  function loadAccountInfo() {
    setAccountInfo({});
    return utils.call("accountInfo").then((response) => {
>>>>>>> a6d9591e
      const { alias } = response.info;
      const balance = parseInt(response.balance.balance); // TODO: handle amounts
      setAccountInfo({ alias, balance });
    });
  }

  return (
    <div>
      <Navbar
        title={accountInfo.alias}
        subtitle={
          typeof accountInfo.balance === "number"
            ? `${accountInfo.balance} sat`
            : ""
        }
        onAccountSwitch={getAccountInfo}
      >
        <Navbar.Link href="/publishers">Websites</Navbar.Link>
        <Navbar.Link href="/send">Send</Navbar.Link>
        <Navbar.Link href="/receive">Receive</Navbar.Link>
        <Navbar.Link href="/settings">Settings</Navbar.Link>
      </Navbar>

      <Outlet />
    </div>
  );
};

export default Options;<|MERGE_RESOLUTION|>--- conflicted
+++ resolved
@@ -63,18 +63,13 @@
 const Layout = () => {
   const [accountInfo, setAccountInfo] = useState({});
 
-<<<<<<< HEAD
   useEffect(() => {
     getAccountInfo();
   }, []);
 
   function getAccountInfo() {
-    utils.call("accountInfo").then((response) => {
-=======
-  function loadAccountInfo() {
     setAccountInfo({});
     return utils.call("accountInfo").then((response) => {
->>>>>>> a6d9591e
       const { alias } = response.info;
       const balance = parseInt(response.balance.balance); // TODO: handle amounts
       setAccountInfo({ alias, balance });
