--- conflicted
+++ resolved
@@ -1,9 +1,5 @@
 import React from "react";
 import Transactions from "../app/components/Wallet/Transactions/index";
-<<<<<<< HEAD
-=======
-import "../app/styles/index.css";
->>>>>>> 8c187414
 
 export const Primary = () => <Transactions />;
 
