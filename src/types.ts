--- conflicted
+++ resolved
@@ -271,7 +271,6 @@
   action: "connectPeer";
 }
 
-<<<<<<< HEAD
 export interface MessageLnurlAuth extends MessageDefault {
   args: {
     lnurlDetails: {
@@ -282,11 +281,11 @@
     };
   };
   action: "lnurlAuth";
-=======
+}
+
 export interface MessageSettingsSet extends MessageDefault {
   args: { setting: Partial<SettingsStorage> };
   action: "setSetting";
->>>>>>> a82afd9c
 }
 
 export interface LNURLChannelServiceResponse {
