--- conflicted
+++ resolved
@@ -616,12 +616,8 @@
     "copied": "Copied!",
     "description": "Description",
     "description_full": "Full Description",
-<<<<<<< HEAD
     "success_message": "{{amount}}{{fiatAmount}} sent to {{destination}}",
-=======
-    "were_sent_to": "were sent to",
     "response": "Response",
->>>>>>> 4c193dbe
     "message": "Message",
     "help": "Help",
     "actions": {
