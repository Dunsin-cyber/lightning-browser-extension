--- conflicted
+++ resolved
@@ -68,10 +68,6 @@
       "title": "Подключить Lightning кошелёк",
       "description": "Подключиться к стороннему кошельку или ноде",
       "lnd": {
-<<<<<<< HEAD
-=======
-        "title": "LND",
->>>>>>> 0235bead
         "page": {
           "title": "Подключитесь к вашей LND ноде",
           "description": "Вам нужен URL вашей ноды и macaroon с правами на чтение и отправку (например, admin.macaroon)"
