--- conflicted
+++ resolved
@@ -10,105 +10,6 @@
       },
       "intro": {
         "send": {
-<<<<<<< HEAD
-            "title": "Enviar",
-            "qrcode": {
-                "title": "Aguardando leitura"
-            },
-            "input": {
-                "label": "Fatura, Endereço Relâmpago ou LNURL",
-                "placeholder": "Cole uma fatura, lnurl ou um endereço relâmpago"
-            },
-            "lnurlpay": {
-                "amount": {
-                    "label": "Quantia"
-                },
-                "comment": {
-                    "label": "Comentário"
-                },
-                "name": {
-                    "label": "Nome"
-                },
-                "email": {
-                    "label": "E-mail"
-                }
-            }
-        },
-        "receive": {
-            "title": "Receber",
-            "actions": {
-                "create_invoice": "Solicitar Fatura"
-            },
-            "amount": {
-                "label": "Quantia",
-                "placeholder": "Quantia em Satoshi..."
-            },
-            "description": {
-                "label": "Descrição",
-                "placeholder": "Por ex, quem está enviando este pagamento?"
-            },
-            "success": "Pagamento recebido!",
-            "payment": {
-                "waiting": "aguardando pagamento...",
-                "status": "Verificar status do pagamento"
-            }
-        },
-        "publishers": {
-            "used": {
-                "title": "Sua lista de ⚡️ sites",
-                "description": "Sites onde você já usou a Alby",
-                "no_info": "Nenhum site ainda."
-            },
-            "suggestions": {
-                "title": "Outros ⚡️ sites",
-                "description": "Sugestões de sites onde você pode usar a Alby",
-                "list": {
-                    "trading": "Negociação",
-                    "entertaiment": "Entretenimento",
-                    "miscellaneous": "Outros",
-                    "shopping": "Compras",
-                    "gaming": "Games",
-                    "showcases": "Showcases"
-                }
-            },
-            "publisher": {
-                "allowance": {
-                    "title": "Limite de gastos",
-                    "used_budget": "sats usados"
-                }
-            }
-        },
-        "make_invoice": {
-            "title": "Solicitar Fatura",
-            "amount": {
-                "label": "Quantia"
-            },
-            "memo": {
-                "label": "Memo"
-            },
-            "errors": {
-                "amount_too_small": "O valor é menor que o mínimo",
-                "amount_too_big": "O valor excede o máximo"
-            }
-        },
-        "confirm_sign_message": {
-            "title": "Assinar",
-            "content": "{{host}} solicita que você assine:"
-        },
-        "confirm_keysend": {
-            "title": "Aprovar Pagamento",
-            "success": "Pagamento enviado! Pré-imagem: {{preimage}}",
-            "payment_summary": {
-                "description": "Enviar pagamento para: {{destination}}"
-            }
-        },
-        "confirm_payment": {
-            "title": "Aprovar pagamento",
-            "success": "Pagamento enviado!",
-            "actions": {
-                "pay_now": "Pague agora"
-            }
-=======
           "title": "Clicou pagou",
           "description": "Realize pagamentos enquanto você navega na web"
         },
@@ -141,7 +42,6 @@
           "enter_password": "Insira uma senha.",
           "confirm_password": "Confirme sua senha.",
           "mismatched_password": "As senhas não correspondem."
->>>>>>> ff1fc19d
         }
       },
       "test_connection": {
