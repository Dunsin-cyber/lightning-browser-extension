--- conflicted
+++ resolved
@@ -278,11 +278,7 @@
         "page": {
           "url": {
             "label": "Nostr Wallet Verbindung URL",
-<<<<<<< HEAD
             "placeholder": "nostr+walletconnect://69effe..."
-=======
-            "placeholder": "nostr+walletverbindung://69effe..."
->>>>>>> 2f82197b
           },
           "instructions": "Einfügen einer NWC-Verbindungszeichenfolge von <0>Alby Nostr Wallet Connect</0>, <1>Umbrel Nostr Wallet Connect</1> oder <2>Mutiny Wallet</2>",
           "errors": {
@@ -803,8 +799,6 @@
         "description": "Großartig, wenn es dir nichts ausmacht, für einen Cloud-Dienst mit lightning zu bezahlen."
       },
       "title": "Wallet mit Alby-Erweiterung verbinden"
-<<<<<<< HEAD
-=======
     },
     "discover": {
       "description": "Webseiten und Webapplikationen, auf denen du Alby verwenden kannst",
@@ -835,7 +829,6 @@
           "description": "Generiere jetzt \n deinen Schlüssel."
         }
       }
->>>>>>> 2f82197b
     },
     "transactions": {
       "title": "Transaktionen",
