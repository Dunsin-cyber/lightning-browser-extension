import browser from "webextension-polyfill";

import extractLightningData from "./batteries";
import injectScript from "./injectScript";
import getOriginData from "./originData";
import shouldInject from "./shouldInject";

// WebLN calls that can be executed from the WebLNProvider.
// Update when new calls are added
const weblnCalls = [
  "webln/enable",
  "webln/getInfo",
  "webln/lnurl",
  "webln/sendPaymentOrPrompt",
  "webln/keysendOrPrompt",
  "webln/makeInvoice",
  "webln/signMessageOrPrompt",
<<<<<<< HEAD
  "webln/lnc",
=======
  "webln/request",
>>>>>>> 79759286
];
// calls that can be executed when webln is not enabled for the current content page
const disabledCalls = ["webln/enable"];

let isEnabled = false; // store if webln is enabled for this content page
let isRejected = false; // store if the webln enable call failed. if so we do not prompt again
let callActive = false; // store if a webln call is currently active. Used to prevent multiple calls in parallel

async function init() {
  const inject = await shouldInject();
  if (!inject) {
    return;
  }

  injectScript(browser.runtime.getURL("js/inpageScript.bundle.js")); // registers the DOM event listeners and checks webln again (which is also loaded onstart

  // extract LN data from websites
  browser.runtime.onMessage.addListener((request, sender, sendResponse) => {
    if (request.action === "extractLightningData") {
      extractLightningData();
    }
  });

  // message listener to listen to inpage webln/webbtc calls
  // those calls get passed on to the background script
  // (the inpage script can not do that directly, but only the inpage script can make webln available to the page)
  window.addEventListener("message", (ev) => {
    // Only accept messages from the current window
    if (
      ev.source !== window ||
      ev.data.application !== "LBE" ||
      ev.data.scope !== "webln"
    ) {
      return;
    }

    if (ev.data && !ev.data.response) {
      // if an enable call railed we ignore the request to prevent spamming the user with prompts
      if (isRejected) {
        console.error(
          "Enable had failed. Rejecting further WebLN calls until the next reload"
        );
        return;
      }
      // if a call is active we ignore the request
      if (callActive) {
        console.error("WebLN call already executing");
        return;
      }
      // limit the calls that can be made from webln
      // only listed calls can be executed
      // if not enabled only enable can be called.
      const availableCalls = isEnabled ? weblnCalls : disabledCalls;
      if (!availableCalls.includes(ev.data.action)) {
        console.error("Function not available. Is the provider enabled?");
        return;
      }

      const messageWithOrigin = {
        // every call call is scoped in `public`
        // this prevents websites from accessing internal actions
        action: `public/${ev.data.action}`,
        args: ev.data.args,
        application: "LBE",
        public: true, // indicate that this is a public call from the content script
        prompt: true,
        origin: getOriginData(),
      };

      const replyFunction = (response) => {
        callActive = false; // reset call is active
        // if it is the enable call we store if webln is enabled for this content script
        if (ev.data.action === "webln/enable") {
          isEnabled = response.data?.enabled;
          if (response.error) {
            console.error(response.error);
            console.info("Enable was rejected ignoring further webln calls");
            isRejected = true;
          }
        }
        window.postMessage(
          {
            application: "LBE",
            response: true,
            data: response,
            //action: ev.data.action,
            scope: "webln",
          },
          "*" // TODO use origin
        );
      };
      callActive = true;
      return browser.runtime
        .sendMessage(messageWithOrigin)
        .then(replyFunction)
        .catch(replyFunction);
    }
  });
}

init();

export {};<|MERGE_RESOLUTION|>--- conflicted
+++ resolved
@@ -15,11 +15,7 @@
   "webln/keysendOrPrompt",
   "webln/makeInvoice",
   "webln/signMessageOrPrompt",
-<<<<<<< HEAD
-  "webln/lnc",
-=======
   "webln/request",
->>>>>>> 79759286
 ];
 // calls that can be executed when webln is not enabled for the current content page
 const disabledCalls = ["webln/enable"];
