import * as accounts from "./actions/accounts";
import * as allowances from "./actions/allowances";
import * as blocklist from "./actions/blocklist";
import * as cache from "./actions/cache";
import * as ln from "./actions/ln";
import lnurl, { auth } from "./actions/lnurl";
import * as mnemonic from "./actions/mnemonic";
import * as nostr from "./actions/nostr";
import * as payments from "./actions/payments";
import * as permissions from "./actions/permissions";
import * as settings from "./actions/settings";
import * as setup from "./actions/setup";
import * as webbtc from "./actions/webbtc";
import * as webln from "./actions/webln";

const routes = {
  addAllowance: allowances.add,
  getAllowance: allowances.get,
  getAllowanceById: allowances.getById,
  listAllowances: allowances.list,
  deleteAllowance: allowances.deleteAllowance,
  updateAllowance: allowances.updateAllowance,
  addPermission: permissions.add,
  deletePermission: permissions.deletePermission,
  deletePermissionsById: permissions.deleteByIds,
  listPermissions: permissions.listByAllowance,
  lock: accounts.lock,
  unlock: accounts.unlock,
  getInfo: ln.getInfo,
  getInvoices: ln.invoices,
  sendPayment: ln.sendPayment,
  keysend: ln.keysend,
  checkPayment: ln.checkPayment,
  signMessage: ln.signMessage,
  makeInvoice: ln.makeInvoice,
  connectPeer: ln.connectPeer,
  getPayments: payments.all,
  getPaymentsByAccount: payments.listByAccount,
  accountInfo: accounts.info,
  accountDecryptedDetails: accounts.decryptedDetails,
  addAccount: accounts.add,
  editAccount: accounts.edit,
  getAccounts: accounts.all,
  getAccount: accounts.get,
  removeAccount: accounts.remove,
  selectAccount: accounts.select,
  setPassword: setup.setPassword,
  reset: setup.reset,
  status: setup.status,
  validateAccount: setup.validateAccount,
  setIcon: setup.setIconMessageHandler,
  changePassword: settings.changePassword,
  setSetting: settings.set,
  getSettings: settings.get,
  addBlocklist: blocklist.add,
  deleteBlocklist: blocklist.deleteBlocklist,
  getBlocklist: blocklist.get,
  listBlocklist: blocklist.list,
  lnurl: lnurl,
  lnurlAuth: auth,
  getCurrencyRate: cache.getCurrencyRate,
  signPsbt: webbtc.signPsbt,
  getAddress: webbtc.getAddress,
  setMnemonic: mnemonic.setMnemonic,
  getMnemonic: mnemonic.getMnemonic,

  nostr: {
    generatePrivateKey: nostr.generatePrivateKey,
    getPrivateKey: nostr.getPrivateKey,
    removePrivateKey: nostr.removePrivateKey,
    setPrivateKey: nostr.setPrivateKey,
  },

  // Public calls that are accessible from the inpage script (through the content script)
  public: {
<<<<<<< HEAD
    webbtc: {
      enable: allowances.enable,
      getInfo: webbtc.getInfo,
      signPsbtWithPrompt: webbtc.signPsbtWithPrompt,
      getAddressWithPrompt: webbtc.getAddressWithPrompt,
=======
    alby: {
      enable: allowances.enable,
      addAccount: accounts.promptAdd,
>>>>>>> 311bd9fa
    },
    webln: {
      enable: allowances.enable,
      getInfo: ln.getInfo,
      sendPaymentOrPrompt: webln.sendPaymentOrPrompt,
      keysendOrPrompt: webln.keysendOrPrompt,
      signMessageOrPrompt: webln.signMessageOrPrompt,
      lnurl: webln.lnurl,
      makeInvoice: webln.makeInvoiceOrPrompt,
      request: ln.request,
    },
    nostr: {
      enable: allowances.enable,
      getPublicKeyOrPrompt: nostr.getPublicKeyOrPrompt,
      signEventOrPrompt: nostr.signEventOrPrompt,
      signSchnorrOrPrompt: nostr.signSchnorrOrPrompt,
      getRelays: nostr.getRelays,
      encryptOrPrompt: nostr.encryptOrPrompt,
      decryptOrPrompt: nostr.decryptOrPrompt,
    },
  },
};

const router = (path: FixMe) => {
  if (!path) {
    throw new Error("No action path provided to router");
  }
  const routeParts = path.split("/");
  const route = routeParts.reduce((route: FixMe, path: FixMe) => {
    return route[path];
  }, routes);

  if (!route) {
    console.warn(`Route not found: ${path}`);
    // return a function to keep the expected method signature
    return () => {
      return Promise.reject({ error: `${path} not found` });
    };
  }
  return route;
};

export { routes, router };<|MERGE_RESOLUTION|>--- conflicted
+++ resolved
@@ -73,17 +73,15 @@
 
   // Public calls that are accessible from the inpage script (through the content script)
   public: {
-<<<<<<< HEAD
     webbtc: {
       enable: allowances.enable,
       getInfo: webbtc.getInfo,
       signPsbtWithPrompt: webbtc.signPsbtWithPrompt,
       getAddressWithPrompt: webbtc.getAddressWithPrompt,
-=======
+    },
     alby: {
       enable: allowances.enable,
       addAccount: accounts.promptAdd,
->>>>>>> 311bd9fa
     },
     webln: {
       enable: allowances.enable,
