import * as accounts from "./actions/accounts";
import * as allowances from "./actions/allowances";
import * as blocklist from "./actions/blocklist";
import * as cache from "./actions/cache";
import * as ln from "./actions/ln";
import lnurl, { auth } from "./actions/lnurl";
import * as nostr from "./actions/nostr";
import * as payments from "./actions/payments";
import * as settings from "./actions/settings";
import * as setup from "./actions/setup";
import * as webln from "./actions/webln";

const routes = {
<<<<<<< HEAD
  // webln calls can be made from the webln object injected in the websites. See inject-script
  webln: {
    enable: allowances.enable,
    getInfo: ln.getInfo,
    sendPaymentOrPrompt: webln.sendPaymentOrPrompt,
    keysendOrPrompt: webln.keysendOrPrompt,
    signMessageOrPrompt: webln.signMessageOrPrompt,
    lnurl: webln.lnurl,
    makeInvoice: webln.makeInvoiceOrPrompt,
    lnc: ln.lnc,
  },
=======
>>>>>>> 5107acc0
  addAllowance: allowances.add,
  getAllowance: allowances.get,
  getAllowanceById: allowances.getById,
  listAllowances: allowances.list,
  deleteAllowance: allowances.deleteAllowance,
  updateAllowance: allowances.updateAllowance,
  lock: accounts.lock,
  unlock: accounts.unlock,
  getInfo: ln.getInfo,
  getInvoices: ln.invoices,
  sendPayment: ln.sendPayment,
  keysend: ln.keysend,
  checkPayment: ln.checkPayment,
  signMessage: ln.signMessage,
  makeInvoice: ln.makeInvoice,
  connectPeer: ln.connectPeer,
  getPayments: payments.all,
  accountInfo: accounts.info,
  accountDecryptedDetails: accounts.decryptedDetails,
  addAccount: accounts.add,
  editAccount: accounts.edit,
  getAccounts: accounts.all,
  removeAccount: accounts.remove,
  selectAccount: accounts.select,
  setPassword: setup.setPassword,
  reset: setup.reset,
  status: setup.status,
  validateAccount: setup.validateAccount,
  setIcon: setup.setIconMessageHandler,
  changePassword: settings.changePassword,
  setSetting: settings.set,
  getSettings: settings.get,
  addBlocklist: blocklist.add,
  deleteBlocklist: blocklist.deleteBlocklist,
  getBlocklist: blocklist.get,
  listBlocklist: blocklist.list,
  lnurl: lnurl,
  lnurlAuth: auth,
  getCurrencyRate: cache.getCurrencyRate,
  nostr: {
    generatePrivateKey: nostr.generatePrivateKey,
    getPrivateKey: nostr.getPrivateKey,
    setPrivateKey: nostr.setPrivateKey,
  },

  // Public calls are accessible from inpage scripts
  public: {
    webln: {
      enable: allowances.enable,
      getInfo: ln.getInfo,
      sendPaymentOrPrompt: webln.sendPaymentOrPrompt,
      keysendOrPrompt: webln.keysendOrPrompt,
      signMessageOrPrompt: webln.signMessageOrPrompt,
      lnurl: webln.lnurl,
      makeInvoice: webln.makeInvoiceOrPrompt,
    },
    nostr: {
      getPublicKeyOrPrompt: nostr.getPublicKeyOrPrompt,
      signEventOrPrompt: nostr.signEventOrPrompt,
      getRelays: nostr.getRelays,
    },
  },
};

const router = (path: FixMe) => {
  if (!path) {
    throw new Error("No action path provided to router");
  }
  const routeParts = path.split("/");
  const route = routeParts.reduce((route: FixMe, path: FixMe) => {
    return route[path];
  }, routes);

  if (!route) {
    console.warn(`Route not found: ${path}`);
    // return a function to keep the expected method signature
    return () => {
      return Promise.reject({ error: `${path} not found}` });
    };
  }
  return route;
};

export { routes, router };<|MERGE_RESOLUTION|>--- conflicted
+++ resolved
@@ -11,20 +11,6 @@
 import * as webln from "./actions/webln";
 
 const routes = {
-<<<<<<< HEAD
-  // webln calls can be made from the webln object injected in the websites. See inject-script
-  webln: {
-    enable: allowances.enable,
-    getInfo: ln.getInfo,
-    sendPaymentOrPrompt: webln.sendPaymentOrPrompt,
-    keysendOrPrompt: webln.keysendOrPrompt,
-    signMessageOrPrompt: webln.signMessageOrPrompt,
-    lnurl: webln.lnurl,
-    makeInvoice: webln.makeInvoiceOrPrompt,
-    lnc: ln.lnc,
-  },
-=======
->>>>>>> 5107acc0
   addAllowance: allowances.add,
   getAllowance: allowances.get,
   getAllowanceById: allowances.getById,
@@ -80,6 +66,7 @@
       signMessageOrPrompt: webln.signMessageOrPrompt,
       lnurl: webln.lnurl,
       makeInvoice: webln.makeInvoiceOrPrompt,
+      lnc: ln.lnc,
     },
     nostr: {
       getPublicKeyOrPrompt: nostr.getPublicKeyOrPrompt,
