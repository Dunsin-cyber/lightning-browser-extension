import { decryptData, encryptData } from "~/common/lib/crypto";
import type { Message } from "~/types";

import state from "../../state";

const changePassword = async (message: Message) => {
  const accounts = state.getState().accounts;
  const password = await state.getState().password();
  if (!password) return { error: "Password is missing" };
  const newPassword = message.args.password as string;
  const tmpAccounts = { ...accounts };

  for (const accountId in tmpAccounts) {
    const accountConfig = decryptData(
      accounts[accountId].config as string,
      password
    );
    tmpAccounts[accountId].config = encryptData(accountConfig, newPassword);
    const accountNostrKey = decryptData(
      accounts[accountId].nostrPrivateKey as string,
      password
    );
    tmpAccounts[accountId].nostrPrivateKey = encryptData(
      accountNostrKey,
      newPassword
    );
  }
<<<<<<< HEAD

  await state.getState().password(newPassword);
  state.setState({ accounts: tmpAccounts });
  await state.getState().getNostr().setPrivateKey(nostPrivateKey);

=======
  state.setState({ accounts: tmpAccounts, password: newPassword });
>>>>>>> 35862cae
  // make sure we immediately persist the updated accounts
  await state.getState().saveToStorage();

  return {};
};

export default changePassword;<|MERGE_RESOLUTION|>--- conflicted
+++ resolved
@@ -25,15 +25,8 @@
       newPassword
     );
   }
-<<<<<<< HEAD
-
   await state.getState().password(newPassword);
   state.setState({ accounts: tmpAccounts });
-  await state.getState().getNostr().setPrivateKey(nostPrivateKey);
-
-=======
-  state.setState({ accounts: tmpAccounts, password: newPassword });
->>>>>>> 35862cae
   // make sure we immediately persist the updated accounts
   await state.getState().saveToStorage();
 
