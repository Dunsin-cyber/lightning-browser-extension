--- conflicted
+++ resolved
@@ -1,8 +1,5 @@
 import PubSub from "pubsub-js";
-<<<<<<< HEAD
-=======
 import { parsePaymentRequest } from "invoices";
->>>>>>> 63df1fc9
 import utils from "../../../../common/lib/utils";
 import state from "../../state";
 import db from "../../db";
