--- conflicted
+++ resolved
@@ -17,16 +17,7 @@
   const paymentRequestDetails = parsePaymentRequest({
     request: paymentRequest,
   });
-<<<<<<< HEAD
   const connector = await state.getState().getConnector();
-  if (!connector) {
-    return {
-      error: "Connector absent.",
-    };
-  }
-=======
-  const connector = state.getState().getConnector();
->>>>>>> 9fc6f2f1
 
   const response = await connector.sendPayment({
     paymentRequest,
