--- conflicted
+++ resolved
@@ -1,23 +1,5 @@
-<<<<<<< HEAD
-import type { Message } from "../../../../types";
-import lnurlLib from "../../../../common/lib/lnurl";
-=======
-import axios from "axios";
-import PubSub from "pubsub-js";
-import lightningPayReq from "bolt11";
-
-import sha256 from "crypto-js/sha256";
-import hmacSHA256 from "crypto-js/hmac-sha256";
-import Hex from "crypto-js/enc-hex";
-
-import type { Message, LNURLDetails } from "~/types";
-import HashKeySigner from "~/common/utils/signer";
-import utils from "~/common/lib/utils";
+import type { Message } from "~/types";
 import lnurlLib from "~/common/lib/lnurl";
-import state from "../../state";
-import db from "../../db";
->>>>>>> bfc03359
-
 import authWithPrompt from "./auth";
 import payWithPrompt from "./pay";
 import withdrawWithPrompt from "./withdraw";
@@ -51,134 +33,5 @@
   }
 }
 
-<<<<<<< HEAD
 export default lnurl;
-export { authWithPrompt, payWithPrompt, withdrawWithPrompt };
-=======
-async function authWithPrompt(message: Message, lnurlDetails: LNURLDetails) {
-  PubSub.publish(`lnurl.auth.start`, { message, lnurlDetails });
-
-  // get the publisher to check if lnurlAuth for auto-login is enabled
-  let allowance = await db.allowances
-    .where("host")
-    .equalsIgnoreCase(message.origin.host)
-    .first();
-
-  // we have the check the unlock status manually. The account can still be locked
-  // If it is locked we must show a prompt to unlock
-  const isUnlocked = state.getState().password !== null;
-
-  let loginStatus = { confirmed: true, remember: true };
-  // if there is no publisher or lnurlAuth is not enabled we prompt the user
-  if (!isUnlocked || !allowance || !allowance.enabled || !allowance.lnurlAuth) {
-    const { data } = await utils.openPrompt<{
-      confirmed: boolean;
-      remember: boolean;
-    }>({
-      ...message,
-      type: "lnurlAuth",
-      args: {
-        ...message.args,
-        lnurlDetails,
-      },
-    });
-    loginStatus = data;
-  }
-
-  // if the user confirmed (or if we already had a publisher with lnurl auth enabled) we perform the authentication
-  if (loginStatus.confirmed) {
-    let authResponse;
-    try {
-      // Sign the message and do the authentication request to the service
-      authResponse = await auth(message, lnurlDetails);
-    } catch (e) {
-      console.log("LNURL-auth failed");
-      console.error(e);
-      if (e instanceof Error) {
-        PubSub.publish(`lnurl.auth.failed`, {
-          error: e.message,
-          lnurlDetails,
-          origin: message.origin,
-        });
-
-        return { error: e.message };
-      }
-    }
-
-    // if the service returned with a HTTP 200 we still check if the response data is OK
-    if (authResponse?.data.status.toUpperCase() !== "OK") {
-      PubSub.publish(`lnurl.auth.failed`, {
-        authResponse: authResponse,
-        lnurlDetails,
-        origin: message.origin,
-      });
-      return { error: authResponse?.data?.reason };
-    }
-
-    PubSub.publish(`lnurl.auth.success`, {
-      authResponse,
-      lnurlDetails,
-      origin: message.origin,
-    });
-
-    // if auto login should be enabled get the publisher and update the publisher entry
-    if (loginStatus.remember) {
-      allowance = await db.allowances
-        .where("host")
-        .equalsIgnoreCase(message.origin.host)
-        .first();
-      if (allowance?.id) {
-        await db.allowances.update(allowance.id, {
-          lnurlAuth: true,
-        });
-      }
-      await db.saveToStorage();
-    }
-    return { data: authResponse.data };
-  }
-}
-
-async function payWithPrompt(message: Message, lnurlDetails: LNURLDetails) {
-  await utils.openPrompt({
-    ...message,
-    type: "lnurlPay",
-    args: { ...message.args, lnurlDetails },
-  });
-}
-
-export async function lnurlPay(message: Message) {
-  const { paymentRequest } = message.args;
-  if (typeof paymentRequest !== "string") {
-    return {
-      error: "Payment request missing.",
-    };
-  }
-  const connector = await state.getState().getConnector();
-
-  const paymentRequestDetails = lightningPayReq.decode(paymentRequest);
-
-  let response;
-  try {
-    response = await connector.sendPayment({
-      paymentRequest,
-    });
-  } catch (e) {
-    response = { error: e instanceof Error ? e.message : "" };
-  }
-  utils.publishPaymentNotification(message, paymentRequestDetails, response);
-  return response;
-}
-
-async function withdrawWithPrompt(
-  message: Message,
-  lnurlDetails: LNURLDetails
-) {
-  return await utils.openPrompt({
-    ...message,
-    type: "lnurlWithdraw",
-    args: { ...message.args, lnurlDetails },
-  });
-}
-
-export default lnurl;
->>>>>>> bfc03359
+export { authWithPrompt, payWithPrompt, withdrawWithPrompt };