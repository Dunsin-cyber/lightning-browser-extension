type RequestInvoiceArgs = {
  amount?: string | number;
  defaultAmount?: string | number;
  minimumAmount?: string | number;
  maximumAmount?: string | number;
  defaultMemo?: string;
};

type KeysendArgs = {
  destination: string;
  customRecords?: Record<string, string>;
  amount: string | number;
};

export default class WebLNProvider {
  enabled: boolean;
  isEnabled: boolean;
  executing: boolean;

  constructor() {
    this.enabled = false;
    this.isEnabled = false; // seems some webln implementations use webln.isEnabled and some use webln.enabled
    this.executing = false;
  }

  enable() {
    if (this.enabled) {
      return Promise.resolve({ enabled: true });
    }
    return this.execute("enable").then((result) => {
      if (typeof result.enabled === "boolean") {
        this.enabled = result.enabled;
        this.isEnabled = result.enabled;
      }
      return result;
    });
  }

  getInfo() {
    if (!this.enabled) {
      throw new Error("Provider must be enabled before calling getInfo");
    }
    return this.execute("getInfo");
  }

  lnurl(lnurlEncoded: string) {
    if (!this.enabled) {
      throw new Error("Provider must be enabled before calling lnurl");
    }
    return this.execute("lnurl", { lnurlEncoded });
  }

  sendPayment(paymentRequest: string) {
    if (!this.enabled) {
      throw new Error("Provider must be enabled before calling sendPayment");
    }
    return this.execute("sendPaymentOrPrompt", { paymentRequest });
  }

  keysend(args: KeysendArgs) {
    if (!this.enabled) {
      throw new Error("Provider must be enabled before calling keysend");
    }
    return this.execute("keysendOrPrompt", args);
  }

  makeInvoice(args: string | number | RequestInvoiceArgs) {
    if (!this.enabled) {
      throw new Error("Provider must be enabled before calling makeInvoice");
    }
    if (typeof args !== "object") {
      args = { amount: args };
    }

    return this.execute("makeInvoice", args);
  }

  signMessage(message: string) {
    if (!this.enabled) {
      throw new Error("Provider must be enabled before calling signMessage");
    }

    return this.execute("signMessageOrPrompt", { message });
  }

  verifyMessage(signature: string, message: string) {
    if (!this.enabled) {
      throw new Error("Provider must be enabled before calling verifyMessage");
    }
    throw new Error("Alby does not support `verifyMessage`");
  }

<<<<<<< HEAD
  lnc(method: string, params: FixMe) {
    if (!this.enabled) {
      throw new Error("Provider must be enabled before calling verifyMessage");
    }

    const args = {
      method,
      params,
    };
    return this.execute("lnc", args);
=======
  request(method: string, params: Record<string, unknown>) {
    if (!this.enabled) {
      throw new Error("Provider must be enabled before calling request");
    }

    return this.execute("request", {
      method,
      params,
    });
>>>>>>> 79759286
  }

  // NOTE: new call `action`s must be specified also in the content script
  execute(
    action: string,
    args?: Record<string, unknown>
  ): Promise<Record<string, unknown>> {
    return new Promise((resolve, reject) => {
      // post the request to the content script. from there it gets passed to the background script and back
      // in page script can not directly connect to the background script
      window.postMessage(
        {
          application: "LBE",
          prompt: true,
          action: `webln/${action}`,
          scope: "webln",
          args,
        },
        "*" // TODO use origin
      );

      function handleWindowMessage(messageEvent: MessageEvent) {
        // check if it is a relevant message
        // there are some other events happening
        if (
          !messageEvent.data ||
          !messageEvent.data.response ||
          messageEvent.data.application !== "LBE" ||
          messageEvent.data.scope !== "webln"
        ) {
          return;
        }
        if (messageEvent.data.data.error) {
          reject(new Error(messageEvent.data.data.error));
        } else {
          // 1. data: the message data
          // 2. data: the data passed as data to the message
          // 3. data: the actual response data
          resolve(messageEvent.data.data.data);
        }
        // For some reason must happen only at the end of this function
        window.removeEventListener("message", handleWindowMessage);
      }

      window.addEventListener("message", handleWindowMessage);
    });
  }
}<|MERGE_RESOLUTION|>--- conflicted
+++ resolved
@@ -90,18 +90,6 @@
     throw new Error("Alby does not support `verifyMessage`");
   }
 
-<<<<<<< HEAD
-  lnc(method: string, params: FixMe) {
-    if (!this.enabled) {
-      throw new Error("Provider must be enabled before calling verifyMessage");
-    }
-
-    const args = {
-      method,
-      params,
-    };
-    return this.execute("lnc", args);
-=======
   request(method: string, params: Record<string, unknown>) {
     if (!this.enabled) {
       throw new Error("Provider must be enabled before calling request");
@@ -111,7 +99,6 @@
       method,
       params,
     });
->>>>>>> 79759286
   }
 
   // NOTE: new call `action`s must be specified also in the content script
