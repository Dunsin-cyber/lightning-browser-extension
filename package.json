{
  "name": "lightning-browser-extension",
  "version": "1.11.2",
  "description": "Lightning browser extension",
  "private": true,
  "repository": "https://github.com/bumi/lightning-browser-extension.git",
  "author": {
    "name": "Michael Bumann",
    "url": "https://michaelbumann.com"
  },
  "license": "MIT",
  "engines": {
    "node": ">= 14",
    "yarn": ">= 1.0.0"
  },
  "scripts": {
    "dev:chrome": "cross-env NODE_ENV=development TARGET_BROWSER=chrome webpack --watch",
    "dev:firefox": "cross-env NODE_ENV=development TARGET_BROWSER=firefox webpack --watch",
    "dev:opera": "cross-env NODE_ENV=development TARGET_BROWSER=opera webpack --watch",
    "build:chrome": "cross-env NODE_ENV=production TARGET_BROWSER=chrome webpack",
    "build:firefox": "cross-env NODE_ENV=production TARGET_BROWSER=firefox webpack",
    "build:opera": "cross-env NODE_ENV=production TARGET_BROWSER=opera webpack",
    "build": "yarn build:chrome && yarn build:firefox && yarn build:opera",
    "package": "yarn build && ./create-packages.sh",
    "lint": "yarn lint:js && yarn tsc:compile && format:fix",
    "lint:js": "eslint src --ext .js,.jsx,.ts,.tsx --max-warnings 0",
    "lint:js:fix": "eslint src --ext .js,.jsx,.ts,.tsx --fix",
    "tsc:compile": "tsc --noEmit",
    "format": "prettier --check '**/*.md' 'src/**/*.(js|ts|jsx|tsx)'",
    "format:fix": "prettier --loglevel silent --write '**/*.md' 'src/**/*.(js|ts|jsx|tsx)'",
    "test:unit": "jest",
    "test:e2e": "npx playwright test",
    "test": "yarn test:unit && yarn test:e2e",
    "test:coverage": "jest --coverage --collectCoverageFrom='src/**/*.(js|ts|jsx|tsx)'",
    "storybook": "start-storybook -p 6006",
    "build-storybook": "build-storybook",
    "prepare": "husky install"
  },
  "dependencies": {
    "@babel/runtime": "^7.18.0",
    "@bitcoin-design/bitcoin-icons-react": "^0.1.9",
    "@headlessui/react": "^1.6.5",
    "@runcitadel/sdk": "^0.3.8",
    "@tailwindcss/forms": "^0.5.2",
    "@tailwindcss/line-clamp": "^0.4.0",
    "axios": "^0.27.2",
    "bech32": "^2.0.0",
    "bolt11": "^1.4.0",
    "browser-polyfill": "^3.20.2",
    "crypto-browserify": "^3.12.0",
    "crypto-js": "^4.1.1",
    "dayjs": "^1.11.3",
    "dexie": "^3.2.2",
    "elliptic": "^6.5.4",
    "html5-qrcode": "^2.2.1",
    "i18next": "^21.8.9",
    "i18next-browser-languagedetector": "^6.1.3",
    "lodash": "^4.17.21",
    "pubsub-js": "^1.9.4",
    "react": "^18.2.0",
    "react-confetti": "^6.1.0",
    "react-dom": "^18.2.0",
    "react-i18next": "^11.17.1",
    "react-loading-skeleton": "^3.1.0",
    "react-modal": "^3.15.1",
    "react-palette": "^1.0.2",
    "react-qr-code": "^2.0.7",
    "react-router-dom": "^6.3.0",
    "react-toastify": "^9.0.3",
    "stream": "^0.0.2",
    "tailwindcss": "^3.1.3",
    "uuid": "^8.3.2",
    "webextension-polyfill": "^0.9.0",
    "zustand": "^3.7.2"
  },
  "devDependencies": {
    "@babel/core": "^7.18.2",
    "@babel/plugin-proposal-class-properties": "^7.16.7",
    "@babel/plugin-transform-runtime": "^7.18.2",
    "@babel/preset-env": "^7.18.2",
    "@babel/preset-react": "^7.16.7",
    "@babel/preset-typescript": "^7.16.7",
    "@commitlint/cli": "^17.0.2",
    "@commitlint/config-conventional": "^17.0.2",
    "@playwright/test": "^1.22.2",
    "@storybook/addon-actions": "^6.5.6",
    "@storybook/addon-essentials": "^6.5.6",
    "@storybook/addon-links": "^6.5.6",
    "@storybook/addon-postcss": "^2.0.0",
    "@storybook/builder-webpack5": "^6.5.6",
    "@storybook/cli": "^6.5.6",
    "@storybook/manager-webpack5": "^6.5.6",
    "@storybook/react": "^6.5.6",
    "@swc/core": "^1.2.205",
    "@swc/jest": "^0.2.21",
    "@testing-library/jest-dom": "^5.16.3",
    "@testing-library/react": "^13.3.0",
    "@testing-library/user-event": "^14.2.1",
    "@trivago/prettier-plugin-sort-imports": "^3.2.0",
    "@types/chrome": "^0.0.190",
    "@types/crypto-js": "^4.1.1",
    "@types/elliptic": "^6.4.14",
    "@types/pubsub-js": "^1.8.3",
    "@types/react-dom": "^18.0.5",
    "@types/react-modal": "^3.13.1",
    "@types/uuid": "^8.3.4",
    "@types/webextension-polyfill": "^0.9.0",
    "@typescript-eslint/eslint-plugin": "^5.27.1",
    "@typescript-eslint/parser": "^5.27.1",
    "autoprefixer": "^10.4.5",
    "babel-loader": "^8.2.5",
    "babel-plugin-import": "^1.13.5",
    "buffer": "^6.0.3",
    "clean-webpack-plugin": "^4.0.0",
    "complete-randomer": "^1.9.1",
    "copy-webpack-plugin": "^11.0.0",
    "cross-env": "^7.0.3",
    "css-loader": "^6.7.1",
    "css-minimizer-webpack-plugin": "^4.0.0",
    "eslint": "^8.18.0",
    "eslint-config-prettier": "^8.5.0",
    "eslint-plugin-import": "^2.26.0",
    "eslint-plugin-react": "^7.30.0",
<<<<<<< HEAD
    "eslint-plugin-react-hooks": "^4.5.0",
    "fake-indexeddb": "^3.1.8",
=======
    "eslint-plugin-react-hooks": "^4.6.0",
>>>>>>> 9ccd45b2
    "filemanager-webpack-plugin": "^7.0.0",
    "html-webpack-plugin": "^5.5.0",
    "husky": "^8.0.1",
    "jest": "^28.1.1",
    "jest-environment-jsdom": "^28.1.1",
    "jest-webextension-mock": "^3.7.22",
    "lint-staged": "^13.0.1",
    "mini-css-extract-plugin": "^2.6.1",
    "msw": "^0.42.1",
    "postcss": "^8.4.14",
    "postcss-cli": "^9.1.0",
    "postcss-loader": "^7.0.0",
    "pptr-testing-library": "^0.7.0",
    "prettier": "^2.7.1",
    "process": "^0.11.10",
    "puppeteer": "^14.4.1",
    "resolve-url-loader": "^5.0.0",
    "sass": "^1.52.3",
    "sass-loader": "^13.0.0",
    "stream-browserify": "^3.0.0",
    "terser-webpack-plugin": "^5.3.3",
    "ts-jest": "^28.0.4",
    "ts-node": "^10.8.1",
    "tsconfig-paths-webpack-plugin": "^3.5.2",
    "typescript": "^4.7.4",
    "webpack": "^5.73.0",
    "webpack-cli": "^4.10.0",
    "webpack-dev-server": "^4.9.2",
    "webpack-sources": "^3.2.3",
    "wext-manifest-loader": "^2.3.0",
    "wext-manifest-webpack-plugin": "^1.2.1"
  }
}<|MERGE_RESOLUTION|>--- conflicted
+++ resolved
@@ -121,12 +121,8 @@
     "eslint-config-prettier": "^8.5.0",
     "eslint-plugin-import": "^2.26.0",
     "eslint-plugin-react": "^7.30.0",
-<<<<<<< HEAD
-    "eslint-plugin-react-hooks": "^4.5.0",
+    "eslint-plugin-react-hooks": "^4.6.0",
     "fake-indexeddb": "^3.1.8",
-=======
-    "eslint-plugin-react-hooks": "^4.6.0",
->>>>>>> 9ccd45b2
     "filemanager-webpack-plugin": "^7.0.0",
     "html-webpack-plugin": "^5.5.0",
     "husky": "^8.0.1",
