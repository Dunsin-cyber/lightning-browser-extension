--- conflicted
+++ resolved
@@ -41,13 +41,9 @@
     "@noble/secp256k1": "^1.7.1",
     "@tailwindcss/forms": "^0.5.3",
     "@tailwindcss/line-clamp": "^0.4.2",
-<<<<<<< HEAD
     "@vespaiach/axios-fetch-adapter": "^0.3.0",
     "avvvatars-react": "^0.4.2",
     "axios": "^0.27.2",
-=======
-    "axios": "^1.2.2",
->>>>>>> f2b04a72
     "bech32": "^2.0.0",
     "bolt11": "^1.4.0",
     "crypto-js": "^4.1.1",
